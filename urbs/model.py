--- conflicted
+++ resolved
@@ -33,11 +33,7 @@
     #
     #     m.storage.loc[site, storage, commodity][attribute]
     #
-<<<<<<< HEAD
     m.global_prop = data['global_prop']
-=======
-    m.global_prop = data['global_prop'].drop('description', axis=1)
->>>>>>> daa706e2
     m.site = data['site']
     m.commodity = data['commodity']
     m.process = data['process']
@@ -85,7 +81,15 @@
     # b) numeric (implicitely, as NaN or NV compare false against 0)
     m.r_in_min_fraction = m.process_commodity.xs('In', level='Direction')
     m.r_in_min_fraction = m.r_in_min_fraction['ratio-min']
-    m.r_in_min_fraction = m.r_in_min_fraction.dropna()
+    m.r_in_min_fraction = m.r_in_min_fraction[m.r_in_min_fraction > 0]
+    
+    # output ratios for partial efficiencies
+    # only keep those entries whose values are
+    # a) positive and
+    # b) numeric (implicitely, as NaN or NV compare false against 0)
+    m.r_out_min_fraction = m.process_commodity.xs('Out', level='Direction')
+    m.r_out_min_fraction = m.r_out_min_fraction['ratio-min']
+    m.r_out_min_fraction = m.r_out_min_fraction[m.r_out_min_fraction > 0]
 
     # derive invest factor from WACC, depreciation and discount untility
     m.process['invcost-factor'] = invcost_factor(
@@ -101,22 +105,9 @@
         m.storage['depreciation'],
         m.storage['wacc'], m.storage['support_timeframe'])
 
-<<<<<<< HEAD
     # derive rest value factor from WACC, depreciation and discount untility
     m.process['rv-factor'] = rv_factor(
         m,
-=======
-    # output ratios for partial efficiencies
-    # only keep those entries whose values are
-    # a) positive and
-    # b) numeric (implicitely, as NaN or NV compare false against 0)
-    m.r_out_min_fraction = m.process_commodity.xs('Out', level='Direction')
-    m.r_out_min_fraction = m.r_out_min_fraction['ratio-min']
-    m.r_out_min_fraction = m.r_out_min_fraction[m.r_out_min_fraction > 0]
-
-    # derive annuity factor from WACC and depreciation duration
-    m.process['annuity-factor'] = annuity_factor(
->>>>>>> daa706e2
         m.process['depreciation'],
         m.process['wacc'], m.process['support_timeframe'])
     m.process.loc[(m.process['rv-factor'] < 0) |
@@ -361,11 +352,11 @@
             'e.g. (2020,Mid,Coal PP,Coal)')
 
     m.pro_partial_output_tuples = pyomo.Set(
-        within=m.sit*m.pro*m.com,
-        initialize=[(site, process, commodity)
-                    for (site, process) in m.pro_partial_tuples
-                    for (pro, commodity) in m.r_out_min_fraction.index
-                    if process == pro],
+        within=m.stf*m.sit*m.pro*m.com,
+        initialize=[(stf, site, process, commodity)
+                    for (stf, site, process) in m.pro_partial_tuples
+                    for (s, pro, commodity) in m.r_out_min_fraction.index
+                    if process == pro and s == stf],
         doc='Commodities with partial input ratio, e.g. (Mid,Coal PP,CO2)')
 
     # commodity type subsets
@@ -756,10 +747,9 @@
         doc='DSMup(t, t + recovery time R) <= Cup * delay time L')
 
     m.res_global_co2_limit = pyomo.Constraint(
-<<<<<<< HEAD
         m.stf,
         rule=res_global_co2_limit_rule,
-        doc='total co2 commodity output <= global.Glocal CO2 limit')
+        doc='total co2 commodity output <= global.prop CO2 limit')
 
     # costs
     m.def_costs = pyomo.Constraint(
@@ -770,10 +760,6 @@
         rule=obj_rule,
         sense=pyomo.minimize,
         doc='minimize(cost = sum of all cost types)')
-=======
-            rule=res_global_co2_limit_rule,
-            doc='total co2 commodity output <= Global CO2 limit')
->>>>>>> daa706e2
 
     if dual:
         m.dual = pyomo.Suffix(direction=pyomo.Suffix.IMPORT)
@@ -1079,26 +1065,23 @@
             m.tau_pro[tm, stf, sit, pro] * throughput_factor)
 
 
-<<<<<<< HEAD
+def def_partial_process_output_rule(m, tm, stf, sit, pro, coo):
+    # input ratio at maximum operation point
+    R = m.r_out.loc[stf, pro, coo]
+    # input ratio at lowest operation point
+    r = m.r_out_min_fraction[stf, pro, coo]
+    min_fraction = m.process.loc[stf, sit, pro]['min-fraction']
+
+    online_factor = min_fraction * (r - R) / (1 - min_fraction)
+    throughput_factor = (R - min_fraction * r) / (1 - min_fraction)
+
+    return (m.e_pro_out[tm, stf, sit, pro, coo] ==
+            m.cap_online[tm, stf, sit, pro] * online_factor +
+            m.tau_pro[tm, stf, sit, pro] * throughput_factor)
+
+
 def res_cap_online_by_cap_pro_rule(m, tm, stf, sit, pro):
     return m.cap_online[tm, stf, sit, pro] <= m.cap_pro[stf, sit, pro]
-=======
-def def_partial_process_output_rule(m, tm, sit, pro, coo):
-    R = m.r_out.loc[pro, coo]  # input ratio at maximum operation point
-    r = m.r_out_min_fraction[pro, coo]  # input ratio at lowest operation point
-    min_fraction = m.process.loc[sit, pro]['min-fraction']
-
-    online_factor = min_fraction * (r - R) / (1 - min_fraction)
-    throughput_factor = (R - min_fraction * r) / (1 - min_fraction)
-
-    return (m.e_pro_out[tm, sit, pro, coo] ==
-            m.cap_online[tm, sit, pro] * online_factor +
-            m.tau_pro[tm, sit, pro] * throughput_factor)
-
-
-def res_cap_online_by_cap_pro_rule(m, tm, sit, pro):
-    return m.cap_online[tm, sit, pro] <= m.cap_pro[sit, pro]
->>>>>>> daa706e2
 
 
 def def_startup_capacity_rule(m, tm, stf, sit, pro):
@@ -1285,17 +1268,10 @@
 
 
 # total CO2 output <= Global CO2 limit
-<<<<<<< HEAD
 def res_global_co2_limit_rule(m, stf):
     if math.isinf(m.global_prop.loc[stf, 'CO2 limit']['value']):
         return pyomo.Constraint.Skip
     elif m.global_prop.loc[stf, 'CO2 limit']['value'] > 0:
-=======
-def res_global_co2_limit_rule(m):
-    if math.isinf(m.global_prop.loc['CO2 limit', 'value']):
-        return pyomo.Constraint.Skip
-    elif m.global_prop.loc['CO2 limit', 'value'] > 0:
->>>>>>> daa706e2
         co2_output_sum = 0
         for tm in m.tm:
             for sit in m.sit:
@@ -1307,11 +1283,7 @@
 
         # scaling to annual output (cf. definition of m.weight)
         co2_output_sum *= m.weight
-<<<<<<< HEAD
         return (co2_output_sum <= m.global_prop.loc[stf, 'CO2 limit', 'value'])
-=======
-        return (co2_output_sum <= m.global_prop.loc['CO2 limit', 'value'])
->>>>>>> daa706e2
     else:
         return pyomo.Constraint.Skip
 
@@ -1415,15 +1387,9 @@
 
         return m.costs[cost_type] == -sum(
             m.e_co_sell[(tm,) + c] *
-<<<<<<< HEAD
             m.buy_sell_price.loc[c[0], tm][c[2]] * m.weight * m.dt *
             m.commodity.loc[c]['price'] *
             m.commodity.loc[c]['cost_factor']
-=======
-            m.buy_sell_price.loc[tm][c[1]] *
-            m.commodity.loc[c]['price'] *
-            m.weight * m.dt
->>>>>>> daa706e2
             for tm in m.tm
             for c in sell_tuples)
 
@@ -1432,15 +1398,9 @@
 
         return m.costs[cost_type] == sum(
             m.e_co_buy[(tm,) + c] *
-<<<<<<< HEAD
             m.buy_sell_price.loc[c[0], tm][c[2]] * m.weight * m.dt *
             m.commodity.loc[c]['price'] *
             m.commodity.loc[c]['cost_factor']
-=======
-            m.buy_sell_price.loc[tm][c[1]] *
-            m.commodity.loc[c]['price'] *
-            m.weight * m.dt
->>>>>>> daa706e2
             for tm in m.tm
             for c in buy_tuples)
 
