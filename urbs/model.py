import math
import pyomo.core as pyomo
from datetime import datetime
from .modelhelper import *
from .input import *


def create_model(data, timesteps=None, dt=1, dual=False):
    """Create a pyomo ConcreteModel urbs object from given input data.

    Args:
        data: a dict of 6 DataFrames with the keys 'commodity', 'process',
            'transmission', 'storage', 'demand' and 'supim'.
        timesteps: optional list of timesteps, default: demand timeseries
        dt: timestep duration in hours (default: 1)
        dual: set True to add dual variables to model (slower); default: False

    Returns:
        a pyomo ConcreteModel object
    """

    # Optional
    if not timesteps:
        timesteps = data['demand'].index.tolist()
    m = pyomo_model_prep(data, timesteps)  # preparing pyomo model
    m.name = 'urbs'
    m.created = datetime.now().strftime('%Y%m%dT%H%M')
    m._data = data

    # Sets
    # ====
    # Syntax: m.{name} = Set({domain}, initialize={values})
    # where name: set name
    #       domain: set domain for tuple sets, a cartesian set product
    #       values: set values, a list or array of element tuples

    # generate ordered time step sets
    m.t = pyomo.Set(
        initialize=m.timesteps,
        ordered=True,
        doc='Set of timesteps')

    # modelled (i.e. excluding init time step for storage) time steps
    m.tm = pyomo.Set(
        within=m.t,
        initialize=m.timesteps[1:],
        ordered=True,
        doc='Set of modelled timesteps')

    # modelled Demand Side Management time steps (downshift):
    # downshift effective in tt to compensate for upshift in t
    m.tt = pyomo.Set(
        within=m.t,
        initialize=m.timesteps[1:],
        ordered=True,
        doc='Set of additional DSM time steps')

    # site (e.g. north, middle, south...)
    m.sit = pyomo.Set(
        initialize=m.commodity.index.get_level_values('Site').unique(),
        doc='Set of sites')

    # commodity (e.g. solar, wind, coal...)
    m.com = pyomo.Set(
        initialize=m.commodity.index.get_level_values('Commodity').unique(),
        doc='Set of commodities')

    # commodity type (i.e. SupIm, Demand, Stock, Env)
    m.com_type = pyomo.Set(
        initialize=m.commodity.index.get_level_values('Type').unique(),
        doc='Set of commodity types')

    # process (e.g. Wind turbine, Gas plant, Photovoltaics...)
    m.pro = pyomo.Set(
        initialize=m.process.index.get_level_values('Process').unique(),
        doc='Set of conversion processes')

    # tranmission (e.g. hvac, hvdc, pipeline...)
    m.tra = pyomo.Set(
        initialize=m.transmission.index.get_level_values('Transmission')
                                       .unique(),
        doc='Set of transmission technologies')

    # storage (e.g. hydrogen, pump storage)
    m.sto = pyomo.Set(
        initialize=m.storage.index.get_level_values('Storage').unique(),
        doc='Set of storage technologies')

    # cost_type
    m.cost_type = pyomo.Set(
        initialize=['Invest', 'Fixed', 'Variable', 'Fuel', 'Revenue',
                    'Purchase', 'Environmental'],
        doc='Set of cost types (hard-coded)')

    # tuple sets
    m.com_tuples = pyomo.Set(
        within=m.sit*m.com*m.com_type,
        initialize=m.commodity.index,
        doc='Combinations of defined commodities, e.g. (Mid,Elec,Demand)')
    m.pro_tuples = pyomo.Set(
        within=m.sit*m.pro,
        initialize=m.process.index,
        doc='Combinations of possible processes, e.g. (North,Coal plant)')
    m.tra_tuples = pyomo.Set(
        within=m.sit*m.sit*m.tra*m.com,
        initialize=m.transmission.index,
        doc='Combinations of possible transmissions, e.g. '
            '(South,Mid,hvac,Elec)')
    m.sto_tuples = pyomo.Set(
        within=m.sit*m.sto*m.com,
        initialize=m.storage.index,
        doc='Combinations of possible storage by site, e.g. (Mid,Bat,Elec)')
    m.dsm_site_tuples = pyomo.Set(
        within=m.sit*m.com,
        initialize=m.dsm.index,
        doc='Combinations of possible dsm by site, e.g. (Mid, Elec)')
    m.dsm_down_tuples = pyomo.Set(
        within=m.tm*m.tm*m.sit*m.com,
        initialize=[(t, tt, site, commodity)
                    for (t, tt, site, commodity)
                    in dsm_down_time_tuples(m.timesteps[1:],
                                            m.dsm_site_tuples,
                                            m)],
        doc='Combinations of possible dsm_down combinations, e.g. '
            '(5001,5003,Mid,Elec)')

    # process tuples for area rule
    m.pro_area_tuples = pyomo.Set(
        within=m.sit*m.pro,
        initialize=m.proc_area.index,
        doc='Processes and Sites with area Restriction')

    # process input/output
    m.pro_input_tuples = pyomo.Set(
        within=m.sit*m.pro*m.com,
        initialize=[(site, process, commodity)
                    for (site, process) in m.pro_tuples
                    for (pro, commodity) in m.r_in.index
                    if process == pro],
        doc='Commodities consumed by process by site, e.g. (Mid,PV,Solar)')
    m.pro_output_tuples = pyomo.Set(
        within=m.sit*m.pro*m.com,
        initialize=[(site, process, commodity)
                    for (site, process) in m.pro_tuples
                    for (pro, commodity) in m.r_out.index
                    if process == pro],
        doc='Commodities produced by process by site, e.g. (Mid,PV,Elec)')

    # process tuples for maximum gradient feature
    m.pro_maxgrad_tuples = pyomo.Set(
        within=m.sit*m.pro,
        initialize=[(sit, pro)
                    for (sit, pro) in m.pro_tuples
                    if m.process.loc[sit, pro]['max-grad'] < 1.0 / dt],
        doc='Processes with maximum gradient smaller than timestep length')

    # process tuples for partial feature
    m.pro_partial_tuples = pyomo.Set(
        within=m.sit*m.pro,
        initialize=[(site, process)
                    for (site, process) in m.pro_tuples
                    for (pro, _) in m.r_in_min_fraction.index
                    if process == pro],
        doc='Processes with partial input')

    m.pro_partial_input_tuples = pyomo.Set(
        within=m.sit*m.pro*m.com,
        initialize=[(site, process, commodity)
                    for (site, process) in m.pro_partial_tuples
                    for (pro, commodity) in m.r_in_min_fraction.index
                    if process == pro],
        doc='Commodities with partial input ratio, e.g. (Mid,Coal PP,Coal)')

    m.pro_partial_output_tuples = pyomo.Set(
        within=m.sit*m.pro*m.com,
        initialize=[(site, process, commodity)
                    for (site, process) in m.pro_partial_tuples
                    for (pro, commodity) in m.r_out_min_fraction.index
                    if process == pro],
        doc='Commodities with partial input ratio, e.g. (Mid,Coal PP,CO2)')

    # commodity type subsets
    m.com_supim = pyomo.Set(
        within=m.com,
        initialize=commodity_subset(m.com_tuples, 'SupIm'),
        doc='Commodities that have intermittent (timeseries) input')
    m.com_stock = pyomo.Set(
        within=m.com,
        initialize=commodity_subset(m.com_tuples, 'Stock'),
        doc='Commodities that can be purchased at some site(s)')
    m.com_sell = pyomo.Set(
        within=m.com,
        initialize=commodity_subset(m.com_tuples, 'Sell'),
        doc='Commodities that can be sold')
    m.com_buy = pyomo.Set(
        within=m.com,
        initialize=commodity_subset(m.com_tuples, 'Buy'),
        doc='Commodities that can be purchased')
    m.com_demand = pyomo.Set(
        within=m.com,
        initialize=commodity_subset(m.com_tuples, 'Demand'),
        doc='Commodities that have a demand (implies timeseries)')
    m.com_env = pyomo.Set(
        within=m.com,
        initialize=commodity_subset(m.com_tuples, 'Env'),
        doc='Commodities that (might) have a maximum creation limit')

    # Parameters

    # weight = length of year (hours) / length of simulation (hours)
    # weight scales costs and emissions from length of simulation to a full
    # year, making comparisons among cost types (invest is annualized, fixed
    # costs are annual by default, variable costs are scaled by weight) and
    # among different simulation durations meaningful.
    m.weight = pyomo.Param(
        initialize=float(8760) / (len(m.tm) * dt),
        doc='Pre-factor for variable costs and emissions for an annual result')

    # dt = spacing between timesteps. Required for storage equation that
    # converts between energy (storage content, e_sto_con) and power (all other
    # quantities that start with "e_")
    m.dt = pyomo.Param(
        initialize=dt,
        doc='Time step duration (in hours), default: 1')

    # Variables

    # costs
    m.costs = pyomo.Var(
        m.cost_type,
        within=pyomo.Reals,
        doc='Costs by type (EUR/a)')

    # commodity
    m.e_co_stock = pyomo.Var(
        m.tm, m.com_tuples,
        within=pyomo.NonNegativeReals,
        doc='Use of stock commodity source (MW) per timestep')
    m.e_co_sell = pyomo.Var(
        m.tm, m.com_tuples,
        within=pyomo.NonNegativeReals,
        doc='Use of sell commodity source (MW) per timestep')
    m.e_co_buy = pyomo.Var(
        m.tm, m.com_tuples,
        within=pyomo.NonNegativeReals,
        doc='Use of buy commodity source (MW) per timestep')

    # process
    m.cap_pro = pyomo.Var(
        m.pro_tuples,
        within=pyomo.NonNegativeReals,
        doc='Total process capacity (MW)')
    m.cap_pro_new = pyomo.Var(
        m.pro_tuples,
        within=pyomo.NonNegativeReals,
        doc='New process capacity (MW)')
    m.tau_pro = pyomo.Var(
        m.t, m.pro_tuples,
        within=pyomo.NonNegativeReals,
        doc='Power flow (MW) through process')
    m.e_pro_in = pyomo.Var(
        m.tm, m.pro_tuples, m.com,
        within=pyomo.NonNegativeReals,
        doc='Power flow of commodity into process (MW) per timestep')
    m.e_pro_out = pyomo.Var(
        m.tm, m.pro_tuples, m.com,
        within=pyomo.NonNegativeReals,
        doc='Power flow out of process (MW) per timestep')

    # transmission
    m.cap_tra = pyomo.Var(
        m.tra_tuples,
        within=pyomo.NonNegativeReals,
        doc='Total transmission capacity (MW)')
    m.cap_tra_new = pyomo.Var(
        m.tra_tuples,
        within=pyomo.NonNegativeReals,
        doc='New transmission capacity (MW)')
    m.e_tra_in = pyomo.Var(
        m.tm, m.tra_tuples,
        within=pyomo.NonNegativeReals,
        doc='Power flow into transmission line (MW) per timestep')
    m.e_tra_out = pyomo.Var(
        m.tm, m.tra_tuples,
        within=pyomo.NonNegativeReals,
        doc='Power flow out of transmission line (MW) per timestep')

    # storage
    m.cap_sto_c = pyomo.Var(
        m.sto_tuples,
        within=pyomo.NonNegativeReals,
        doc='Total storage size (MWh)')
    m.cap_sto_c_new = pyomo.Var(
        m.sto_tuples,
        within=pyomo.NonNegativeReals,
        doc='New storage size (MWh)')
    m.cap_sto_p = pyomo.Var(
        m.sto_tuples,
        within=pyomo.NonNegativeReals,
        doc='Total storage power (MW)')
    m.cap_sto_p_new = pyomo.Var(
        m.sto_tuples,
        within=pyomo.NonNegativeReals,
        doc='New  storage power (MW)')
    m.e_sto_in = pyomo.Var(
        m.tm, m.sto_tuples,
        within=pyomo.NonNegativeReals,
        doc='Power flow into storage (MW) per timestep')
    m.e_sto_out = pyomo.Var(
        m.tm, m.sto_tuples,
        within=pyomo.NonNegativeReals,
        doc='Power flow out of storage (MW) per timestep')
    m.e_sto_con = pyomo.Var(
        m.t, m.sto_tuples,
        within=pyomo.NonNegativeReals,
        doc='Energy content of storage (MWh) in timestep')

    # demand side management
    m.dsm_up = pyomo.Var(
        m.tm, m.dsm_site_tuples,
        within=pyomo.NonNegativeReals,
        doc='DSM upshift')
    m.dsm_down = pyomo.Var(
        m.dsm_down_tuples,
        within=pyomo.NonNegativeReals,
        doc='DSM downshift')

    # Equation declarations
    # equation bodies are defined in separate functions, referred to here by
    # their name in the "rule" keyword.

    # commodity
    m.res_vertex = pyomo.Constraint(
        m.tm, m.com_tuples,
        rule=res_vertex_rule,
        doc='storage + transmission + process + source + buy - sell == demand')
    m.res_stock_step = pyomo.Constraint(
        m.tm, m.com_tuples,
        rule=res_stock_step_rule,
        doc='stock commodity input per step <= commodity.maxperstep')
    m.res_stock_total = pyomo.Constraint(
        m.com_tuples,
        rule=res_stock_total_rule,
        doc='total stock commodity input <= commodity.max')
    m.res_sell_step = pyomo.Constraint(
        m.tm, m.com_tuples,
        rule=res_sell_step_rule,
        doc='sell commodity output per step <= commodity.maxperstep')
    m.res_sell_total = pyomo.Constraint(
        m.com_tuples,
        rule=res_sell_total_rule,
        doc='total sell commodity output <= commodity.max')
    m.res_buy_step = pyomo.Constraint(
        m.tm, m.com_tuples,
        rule=res_buy_step_rule,
        doc='buy commodity output per step <= commodity.maxperstep')
    m.res_buy_total = pyomo.Constraint(
        m.com_tuples,
        rule=res_buy_total_rule,
        doc='total buy commodity output <= commodity.max')
    m.res_env_step = pyomo.Constraint(
        m.tm, m.com_tuples,
        rule=res_env_step_rule,
        doc='environmental output per step <= commodity.maxperstep')
    m.res_env_total = pyomo.Constraint(
        m.com_tuples,
        rule=res_env_total_rule,
        doc='total environmental commodity output <= commodity.max')

    # process
    m.def_process_capacity = pyomo.Constraint(
        m.pro_tuples,
        rule=def_process_capacity_rule,
        doc='total process capacity = inst-cap + new capacity')
    m.def_process_input = pyomo.Constraint(
        m.tm, m.pro_input_tuples - m.pro_partial_input_tuples,
        rule=def_process_input_rule,
        doc='process input = process throughput * input ratio')
    m.def_process_output = pyomo.Constraint(
        m.tm, m.pro_output_tuples - m.pro_partial_output_tuples,
        rule=def_process_output_rule,
        doc='process output = process throughput * output ratio')
    m.def_intermittent_supply = pyomo.Constraint(
        m.tm, m.pro_input_tuples,
        rule=def_intermittent_supply_rule,
        doc='process output = process capacity * supim timeseries')
    m.res_process_throughput_by_capacity = pyomo.Constraint(
        m.tm, m.pro_tuples,
        rule=res_process_throughput_by_capacity_rule,
        doc='process throughput <= total process capacity')
    m.res_process_maxgrad_lower = pyomo.Constraint(
        m.tm, m.pro_maxgrad_tuples,
        rule=res_process_maxgrad_lower_rule,
        doc='throughput may not decrease faster than maximal gradient')
    m.res_process_maxgrad_upper = pyomo.Constraint(
        m.tm, m.pro_maxgrad_tuples,
        rule=res_process_maxgrad_upper_rule,
        doc='throughput may not increase faster than maximal gradient')
    m.res_process_capacity = pyomo.Constraint(
        m.pro_tuples,
        rule=res_process_capacity_rule,
        doc='process.cap-lo <= total process capacity <= process.cap-up')

    m.res_area = pyomo.Constraint(
        m.sit,
        rule=res_area_rule,
        doc='used process area <= total process area')

    m.res_sell_buy_symmetry = pyomo.Constraint(
        m.pro_input_tuples,
        rule=res_sell_buy_symmetry_rule,
        doc='power connection capacity must be symmetric in both directions')

    m.res_throughput_by_capacity_min = pyomo.Constraint(
        m.tm, m.pro_partial_tuples,
        rule=res_throughput_by_capacity_min_rule,
        doc='cap_pro * min-fraction <= tau_pro')
    m.def_partial_process_input = pyomo.Constraint(
        m.tm, m.pro_partial_input_tuples,
        rule=def_partial_process_input_rule,
        doc='e_pro_in = '
            ' cap_pro * min_fraction * (r - R) / (1 - min_fraction)'
            ' + tau_pro * (R - min_fraction * r) / (1 - min_fraction)')
    m.def_partial_process_output = pyomo.Constraint(
        m.tm, m.pro_partial_output_tuples,
        rule=def_partial_process_output_rule,
        doc='e_pro_out = '
            ' cap_pro * min_fraction * (r - R) / (1 - min_fraction)'
            ' + tau_pro * (R - min_fraction * r) / (1 - min_fraction)')
<<<<<<< HEAD
    m.res_cap_online_by_cap_pro = pyomo.Constraint(
        m.tm, m.pro_partial_tuples,
        rule=res_cap_online_by_cap_pro_rule,
        doc='online capacity <= process capacity')
    m.def_startup_capacity = pyomo.Constraint(
        m.tm, m.pro_partial_tuples,
        rule=def_startup_capacity_rule,
        doc='startup_capacity[t] >= cap_online[t] - cap_online[t-1]')
    m.res_cap_online_final = pyomo.Constraint(
        m.tm, m.pro_partial_tuples,
        rule=res_final_cap_online_rule,
        doc='online capacity = process capacity in last step')
=======
>>>>>>> 3e61acd9

    # transmission
    m.def_transmission_capacity = pyomo.Constraint(
        m.tra_tuples,
        rule=def_transmission_capacity_rule,
        doc='total transmission capacity = inst-cap + new capacity')
    m.def_transmission_output = pyomo.Constraint(
        m.tm, m.tra_tuples,
        rule=def_transmission_output_rule,
        doc='transmission output = transmission input * efficiency')
    m.res_transmission_input_by_capacity = pyomo.Constraint(
        m.tm, m.tra_tuples,
        rule=res_transmission_input_by_capacity_rule,
        doc='transmission input <= total transmission capacity')
    m.res_transmission_capacity = pyomo.Constraint(
        m.tra_tuples,
        rule=res_transmission_capacity_rule,
        doc='transmission.cap-lo <= total transmission capacity <= '
            'transmission.cap-up')
    m.res_transmission_symmetry = pyomo.Constraint(
        m.tra_tuples,
        rule=res_transmission_symmetry_rule,
        doc='total transmission capacity must be symmetric in both directions')

    # storage
    m.def_storage_state = pyomo.Constraint(
        m.tm, m.sto_tuples,
        rule=def_storage_state_rule,
        doc='storage[t] = storage[t-1] * (1 - discharge) + input - output')
    m.def_storage_power = pyomo.Constraint(
        m.sto_tuples,
        rule=def_storage_power_rule,
        doc='storage power = inst-cap + new power')
    m.def_storage_capacity = pyomo.Constraint(
        m.sto_tuples,
        rule=def_storage_capacity_rule,
        doc='storage capacity = inst-cap + new capacity')
    m.res_storage_input_by_power = pyomo.Constraint(
        m.tm, m.sto_tuples,
        rule=res_storage_input_by_power_rule,
        doc='storage input <= storage power')
    m.res_storage_output_by_power = pyomo.Constraint(
        m.tm, m.sto_tuples,
        rule=res_storage_output_by_power_rule,
        doc='storage output <= storage power')
    m.res_storage_state_by_capacity = pyomo.Constraint(
        m.t, m.sto_tuples,
        rule=res_storage_state_by_capacity_rule,
        doc='storage content <= storage capacity')
    m.res_storage_power = pyomo.Constraint(
        m.sto_tuples,
        rule=res_storage_power_rule,
        doc='storage.cap-lo-p <= storage power <= storage.cap-up-p')
    m.res_storage_capacity = pyomo.Constraint(
        m.sto_tuples,
        rule=res_storage_capacity_rule,
        doc='storage.cap-lo-c <= storage capacity <= storage.cap-up-c')
    m.res_initial_and_final_storage_state = pyomo.Constraint(
        m.t, m.sto_tuples,
        rule=res_initial_and_final_storage_state_rule,
        doc='storage content initial == and final >= storage.init * capacity')

    # costs
    m.def_costs = pyomo.Constraint(
        m.cost_type,
        rule=def_costs_rule,
        doc='main cost function by cost type')
    m.obj = pyomo.Objective(
        rule=obj_rule,
        sense=pyomo.minimize,
        doc='minimize(cost = sum of all cost types)')

    # demand side management
    m.def_dsm_variables = pyomo.Constraint(
        m.tm, m.dsm_site_tuples,
        rule=def_dsm_variables_rule,
        doc='DSMup * efficiency factor n == DSMdo')

    m.res_dsm_upward = pyomo.Constraint(
        m.tm, m.dsm_site_tuples,
        rule=res_dsm_upward_rule,
        doc='DSMup <= Cup (threshold capacity of DSMup)')

    m.res_dsm_downward = pyomo.Constraint(
        m.tm, m.dsm_site_tuples,
        rule=res_dsm_downward_rule,
        doc='DSMdo <= Cdo (threshold capacity of DSMdo)')

    m.res_dsm_maximum = pyomo.Constraint(
        m.tm, m.dsm_site_tuples,
        rule=res_dsm_maximum_rule,
        doc='DSMup + DSMdo <= max(Cup,Cdo)')

    m.res_dsm_recovery = pyomo.Constraint(
        m.tm, m.dsm_site_tuples,
        rule=res_dsm_recovery_rule,
        doc='DSMup(t, t + recovery time R) <= Cup * delay time L')

    m.res_global_co2_limit = pyomo.Constraint(
            rule=res_global_co2_limit_rule,
            doc='total co2 commodity output <= Global CO2 limit')

    if dual:
        m.dual = pyomo.Suffix(direction=pyomo.Suffix.IMPORT)
    return m


# Constraints

# commodity

# vertex equation: calculate balance for given commodity and site;
# contains implicit constraints for process activity, import/export and
# storage activity (calculated by function commodity_balance);
# contains implicit constraint for stock commodity source term
def res_vertex_rule(m, tm, sit, com, com_type):
    # environmental or supim commodities don't have this constraint (yet)
    if com in m.com_env:
        return pyomo.Constraint.Skip
    if com in m.com_supim:
        return pyomo.Constraint.Skip

    # helper function commodity_balance calculates balance from input to
    # and output from processes, storage and transmission.
    # if power_surplus > 0: production/storage/imports create net positive
    #                       amount of commodity com
    # if power_surplus < 0: production/storage/exports consume a net
    #                       amount of the commodity com
    power_surplus = - commodity_balance(m, tm, sit, com)

    # if com is a stock commodity, the commodity source term e_co_stock
    # can supply a possibly negative power_surplus
    if com in m.com_stock:
        power_surplus += m.e_co_stock[tm, sit, com, com_type]

    # if com is a sell commodity, the commodity source term e_co_sell
    # can supply a possibly positive power_surplus
    if com in m.com_sell:
        power_surplus -= m.e_co_sell[tm, sit, com, com_type]

    # if com is a buy commodity, the commodity source term e_co_buy
    # can supply a possibly negative power_surplus
    if com in m.com_buy:
        power_surplus += m.e_co_buy[tm, sit, com, com_type]

    # if com is a demand commodity, the power_surplus is reduced by the
    # demand value; no scaling by m.dt or m.weight is needed here, as this
    # constraint is about power (MW), not energy (MWh)
    if com in m.com_demand:
        try:
            power_surplus -= m.demand_dict[(sit, com)][tm]
        except KeyError:
            pass
    # if sit com is a dsm tuple, the power surplus is decreased by the
    # upshifted demand and increased by the downshifted demand.
    if (sit, com) in m.dsm_site_tuples:
        power_surplus -= m.dsm_up[tm, sit, com]
        power_surplus += sum(m.dsm_down[t, tm, sit, com]
                             for t in dsm_time_tuples(
                                 tm, m.timesteps[1:],
                                 m.dsm_dict['delay'][(sit, com)]))  # Changed
    return power_surplus == 0

# demand side management (DSM) constraints


# DSMup == DSMdo * efficiency factor n
def def_dsm_variables_rule(m, tm, sit, com):
    dsm_down_sum = 0
    for tt in dsm_time_tuples(tm,
                              m.timesteps[1:],
                              m.dsm_dict['delay'][(sit, com)]):  # Changed
        dsm_down_sum += m.dsm_down[tm, tt, sit, com]
    return dsm_down_sum == (m.dsm_up[tm, sit, com] *
                            m.dsm_dict['eff'][(sit, com)])  # Changed


# DSMup <= Cup (threshold capacity of DSMup)
def res_dsm_upward_rule(m, tm, sit, com):
    return m.dsm_up[tm, sit, com] <= int(m.dsm_dict['cap-max-up'][(sit, com)])
# Changed


# DSMdo <= Cdo (threshold capacity of DSMdo)
def res_dsm_downward_rule(m, tm, sit, com):
    dsm_down_sum = 0
    for t in dsm_time_tuples(tm,
                             m.timesteps[1:],
                             m.dsm_dict['delay'][(sit, com)]):  # Changed
        dsm_down_sum += m.dsm_down[t, tm, sit, com]
    return dsm_down_sum <= m.dsm_dict['cap-max-do'][(sit, com)]  # Changed


# DSMup + DSMdo <= max(Cup,Cdo)
def res_dsm_maximum_rule(m, tm, sit, com):
    dsm_down_sum = 0
    for t in dsm_time_tuples(tm,
                             m.timesteps[1:],
                             m.dsm_dict['delay'][(sit, com)]):  # Changed
        dsm_down_sum += m.dsm_down[t, tm, sit, com]

    max_dsm_limit = max(m.dsm_dict['cap-max-up'][(sit, com)],  # Changed
                        m.dsm_dict['cap-max-do'][(sit, com)])  # Changed
    return m.dsm_up[tm, sit, com] + dsm_down_sum <= max_dsm_limit


# DSMup(t, t + recovery time R) <= Cup * delay time L
def res_dsm_recovery_rule(m, tm, sit, com):
    dsm_up_sum = 0
    for t in dsm_recovery(tm,
                          m.timesteps[1:],
                          m.dsm_dict['recov'][(sit, com)]):  # Changed
        dsm_up_sum += m.dsm_up[t, sit, com]
    return dsm_up_sum <= (m.dsm_dict['cap-max-up'][(sit, com)] *
                          m.dsm_dict['delay'][(sit, com)])  # Changed


# stock commodity purchase == commodity consumption, according to
# commodity_balance of current (time step, site, commodity);
# limit stock commodity use per time step
def res_stock_step_rule(m, tm, sit, com, com_type):
    if com not in m.com_stock:
        return pyomo.Constraint.Skip
    else:
        return (m.e_co_stock[tm, sit, com, com_type] <=
                m.commodity_dict['maxperstep'][(sit, com, com_type)])
# Changed


# limit stock commodity use in total (scaled to annual consumption, thanks
# to m.weight)
def res_stock_total_rule(m, sit, com, com_type):
    if com not in m.com_stock:
        return pyomo.Constraint.Skip
    else:
        # calculate total consumption of commodity com
        total_consumption = 0
        for tm in m.tm:
            total_consumption += (
                m.e_co_stock[tm, sit, com, com_type] * m.dt)
        total_consumption *= m.weight
        return (total_consumption <=
                m.commodity_dict['max'][(sit, com, com_type)])  # Changed


# limit sell commodity use per time step
def res_sell_step_rule(m, tm, sit, com, com_type):
    if com not in m.com_sell:
        return pyomo.Constraint.Skip
    else:
        return (m.e_co_sell[tm, sit, com, com_type] <=
                m.commodity_dict['maxperstep'][(sit, com, com_type)])
# Changed


# limit sell commodity use in total (scaled to annual consumption, thanks
# to m.weight)
def res_sell_total_rule(m, sit, com, com_type):
    if com not in m.com_sell:
        return pyomo.Constraint.Skip
    else:
        # calculate total sale of commodity com
        total_consumption = 0
        for tm in m.tm:
            total_consumption += (
                m.e_co_sell[tm, sit, com, com_type] * m.dt)
        total_consumption *= m.weight
        return (total_consumption <=
                m.commodity_dict['max'][(sit, com, com_type)])  # Changed


# limit buy commodity use per time step
def res_buy_step_rule(m, tm, sit, com, com_type):
    if com not in m.com_buy:
        return pyomo.Constraint.Skip
    else:
        return (m.e_co_buy[tm, sit, com, com_type] <=
                m.commodity_dict['maxperstep'][(sit, com, com_type)])
# Changed


# limit buy commodity use in total (scaled to annual consumption, thanks
# to m.weight)
def res_buy_total_rule(m, sit, com, com_type):
    if com not in m.com_buy:
        return pyomo.Constraint.Skip
    else:
        # calculate total sale of commodity com
        total_consumption = 0
        for tm in m.tm:
            total_consumption += (
                m.e_co_buy[tm, sit, com, com_type] * m.dt)
        total_consumption *= m.weight
        return (total_consumption <=
                m.commodity_dict['max'][(sit, com, com_type)])  # Changed


# environmental commodity creation == - commodity_balance of that commodity
# used for modelling emissions (e.g. CO2) or other end-of-pipe results of
# any process activity;
# limit environmental commodity output per time step
def res_env_step_rule(m, tm, sit, com, com_type):
    if com not in m.com_env:
        return pyomo.Constraint.Skip
    else:
        environmental_output = - commodity_balance(m, tm, sit, com)
        return (environmental_output <=
                m.commodity_dict['maxperstep'][(sit, com, com_type)])
# Changed


# limit environmental commodity output in total (scaled to annual
# emissions, thanks to m.weight)
def res_env_total_rule(m, sit, com, com_type):
    if com not in m.com_env:
        return pyomo.Constraint.Skip
    else:
        # calculate total creation of environmental commodity com
        env_output_sum = 0
        for tm in m.tm:
            env_output_sum += (- commodity_balance(m, tm, sit, com) * m.dt)
        env_output_sum *= m.weight
        return (env_output_sum <=
                m.commodity_dict['max'][(sit, com, com_type)])  # Changed

# process


# process capacity == new capacity + existing capacity
def def_process_capacity_rule(m, sit, pro):
    return (m.cap_pro[sit, pro] ==
            m.cap_pro_new[sit, pro] +
            m.process_dict['inst-cap'][(sit, pro)])  # Changed


# process input power == process throughput * input ratio
def def_process_input_rule(m, tm, sit, pro, co):
    return (m.e_pro_in[tm, sit, pro, co] ==
            m.tau_pro[tm, sit, pro] * m.r_in_dict[(pro, co)])  # Changed


# process output power = process throughput * output ratio
def def_process_output_rule(m, tm, sit, pro, co):
    return (m.e_pro_out[tm, sit, pro, co] ==
            m.tau_pro[tm, sit, pro] * m.r_out_dict[(pro, co)])  # Changed


# process input (for supim commodity) = process capacity * timeseries
def def_intermittent_supply_rule(m, tm, sit, pro, coin):
    if coin in m.com_supim:
        return (m.e_pro_in[tm, sit, pro, coin] ==
                m.cap_pro[sit, pro] * m.supim_dict[(sit, coin)][tm])  # Changed
    else:
        return pyomo.Constraint.Skip


# process throughput <= process capacity
def res_process_throughput_by_capacity_rule(m, tm, sit, pro):
    return (m.tau_pro[tm, sit, pro] <= m.cap_pro[sit, pro])


def res_process_maxgrad_lower_rule(m, t, sit, pro):
    return (m.tau_pro[t-1, sit, pro] -
            m.cap_pro[sit, pro] * m.process_dict['max-grad'][(sit, pro)] *
            m.dt <= m.tau_pro[t, sit, pro])  # Changed


def res_process_maxgrad_upper_rule(m, t, sit, pro):
    return (m.tau_pro[t-1, sit, pro] +
            m.cap_pro[sit, pro] * m.process_dict['max-grad'][(sit, pro)] *
            m.dt >= m.tau_pro[t, sit, pro])  # Changed


def res_throughput_by_capacity_min_rule(m, tm, sit, pro):
    return (m.tau_pro[tm, sit, pro] >=
            m.cap_pro[sit, pro] *
            m.process_dict['min-fraction'][(sit, pro)])  # Changed


def def_partial_process_input_rule(m, tm, sit, pro, coin):
    R = m.r_in_dict[(pro, coin)]  # input ratio at maximum operation point
    # Changed
    r = m.r_in_min_fraction[pro, coin]  # input ratio at lowest
    # operation point
    min_fraction = m.process_dict['min-fraction'][(sit, pro)]  # Changed

    online_factor = min_fraction * (r - R) / (1 - min_fraction)
    throughput_factor = (R - min_fraction * r) / (1 - min_fraction)

    return (m.e_pro_in[tm, sit, pro, coin] ==
            m.cap_pro[sit, pro] * online_factor +
            m.tau_pro[tm, sit, pro] * throughput_factor)


def def_partial_process_output_rule(m, tm, sit, pro, coo):
    R = m.r_out.loc[pro, coo]  # input ratio at maximum operation point
    r = m.r_out_min_fraction[pro, coo]  # input ratio at lowest operation point
    min_fraction = m.process_dict['min-fraction'][(sit, pro)]  # Changed

    online_factor = min_fraction * (r - R) / (1 - min_fraction)
    throughput_factor = (R - min_fraction * r) / (1 - min_fraction)

    return (m.e_pro_out[tm, sit, pro, coo] ==
            m.cap_pro[sit, pro] * online_factor +
            m.tau_pro[tm, sit, pro] * throughput_factor)


# lower bound <= process capacity <= upper bound
def res_process_capacity_rule(m, sit, pro):
    return (m.process_dict['cap-lo'][sit, pro],  # Changed
            m.cap_pro[sit, pro],
            m.process_dict['cap-up'][sit, pro])  # Changed


# Online capacity identical in beginning and end
def res_final_cap_online_rule(m, tm, sit, pro):
    if tm == m.tm[len(m.tm)]:  # last timestep
        return (m.cap_online[tm, sit, pro] == m.cap_pro[sit, pro])
    else:
        return pyomo.Constraint.Skip


# used process area <= maximal process area
def res_area_rule(m, sit):
    if m.site.loc[sit]['area'] >= 0 and sum(
                         m.process.loc[(s, p), 'area-per-cap']
                         for (s, p) in m.pro_area_tuples
                         if s == sit) > 0:
        total_area = sum(m.cap_pro[s, p] *
                         m.process.loc[(s, p), 'area-per-cap']
                         for (s, p) in m.pro_area_tuples
                         if s == sit)
        return total_area <= m.site.loc[sit]['area']
    else:
        # Skip constraint, if area is not numeric
        return pyomo.Constraint.Skip


# power connection capacity: Sell == Buy
def res_sell_buy_symmetry_rule(m, sit_in, pro_in, coin):
    # constraint only for sell and buy processes
    # and the processes must be in the same site
    if coin in m.com_buy:
        sell_pro = search_sell_buy_tuple(m, sit_in, pro_in, coin)
        if sell_pro is None:
            return pyomo.Constraint.Skip
        else:
            return (m.cap_pro[sit_in, pro_in] == m.cap_pro[sit_in, sell_pro])
    else:
        return pyomo.Constraint.Skip


# transmission

# transmission capacity == new capacity + existing capacity
def def_transmission_capacity_rule(m, sin, sout, tra, com):
    return (m.cap_tra[sin, sout, tra, com] ==
            m.cap_tra_new[sin, sout, tra, com] +
            m.transmission_dict['inst-cap'][(sin, sout, tra, com)])  # Changed


# transmission output == transmission input * efficiency
def def_transmission_output_rule(m, tm, sin, sout, tra, com):
    return (m.e_tra_out[tm, sin, sout, tra, com] ==
            m.e_tra_in[tm, sin, sout, tra, com] *
            m.transmission_dict['eff'][(sin, sout, tra, com)])  # Changed


# transmission input <= transmission capacity
def res_transmission_input_by_capacity_rule(m, tm, sin, sout, tra, com):
    return (m.e_tra_in[tm, sin, sout, tra, com] <=
            m.cap_tra[sin, sout, tra, com])


# lower bound <= transmission capacity <= upper bound
def res_transmission_capacity_rule(m, sin, sout, tra, com):
    return (m.transmission_dict['cap-lo'][(sin, sout, tra, com)],  # Changed
            m.cap_tra[sin, sout, tra, com],
            m.transmission_dict['cap-up'][(sin, sout, tra, com)])  # Changed


# transmission capacity from A to B == transmission capacity from B to A
def res_transmission_symmetry_rule(m, sin, sout, tra, com):
    return m.cap_tra[sin, sout, tra, com] == m.cap_tra[sout, sin, tra, com]


# storage

# storage content in timestep [t] == storage content[t-1] * (1-discharge)
# + newly stored energy * input efficiency
# - retrieved energy / output efficiency
def def_storage_state_rule(m, t, sit, sto, com):
    return (m.e_sto_con[t, sit, sto, com] ==
            m.e_sto_con[t-1, sit, sto, com] *
            (1 - m.storage_dict['discharge'][(sit, sto, com)]) +  # Changed
            m.e_sto_in[t, sit, sto, com] *
            m.storage_dict['eff-in'][(sit, sto, com)] * m.dt -  # Changed
            m.e_sto_out[t, sit, sto, com] /
            m.storage_dict['eff-out'][(sit, sto, com)] * m.dt)  # Changed


# storage power == new storage power + existing storage power
def def_storage_power_rule(m, sit, sto, com):
    return (m.cap_sto_p[sit, sto, com] ==
            m.cap_sto_p_new[sit, sto, com] +
            m.storage_dict['inst-cap-p'][(sit, sto, com)])  # Changed


# storage capacity == new storage capacity + existing storage capacity
def def_storage_capacity_rule(m, sit, sto, com):
    return (m.cap_sto_c[sit, sto, com] ==
            m.cap_sto_c_new[sit, sto, com] +
            m.storage_dict['inst-cap-c'][(sit, sto, com)])  # Changed


# storage input <= storage power
def res_storage_input_by_power_rule(m, t, sit, sto, com):
    return m.e_sto_in[t, sit, sto, com] <= m.cap_sto_p[sit, sto, com]


# storage output <= storage power
def res_storage_output_by_power_rule(m, t, sit, sto, co):
    return m.e_sto_out[t, sit, sto, co] <= m.cap_sto_p[sit, sto, co]


# storage content <= storage capacity
def res_storage_state_by_capacity_rule(m, t, sit, sto, com):
    return m.e_sto_con[t, sit, sto, com] <= m.cap_sto_c[sit, sto, com]


# lower bound <= storage power <= upper bound
def res_storage_power_rule(m, sit, sto, com):
    return (m.storage_dict['cap-lo-p'][(sit, sto, com)],  # Changed
            m.cap_sto_p[sit, sto, com],
            m.storage_dict['cap-up-p'][(sit, sto, com)])  # Changed


# lower bound <= storage capacity <= upper bound
def res_storage_capacity_rule(m, sit, sto, com):
    return (m.storage_dict['cap-lo-c'][(sit, sto, com)],  # Changed
            m.cap_sto_c[sit, sto, com],
            m.storage_dict['cap-up-c'][(sit, sto, com)])  # Changed


# initialization of storage content in first timestep t[1]
# forced minimun  storage content in final timestep t[len(m.t)]
# content[t=1] == storage capacity * fraction <= content[t=final]
def res_initial_and_final_storage_state_rule(m, t, sit, sto, com):
    if t == m.t[1]:  # first timestep (Pyomo uses 1-based indexing)
        return (m.e_sto_con[t, sit, sto, com] ==
                m.cap_sto_c[sit, sto, com] *
                m.storage_dict['init'][(sit, sto, com)])  # Changed
    elif t == m.t[len(m.t)]:  # last timestep
        return (m.e_sto_con[t, sit, sto, com] >=
                m.cap_sto_c[sit, sto, com] *
                m.storage_dict['init'][(sit, sto, com)])  # Changed
    else:
        return pyomo.Constraint.Skip


# total CO2 output <= Global CO2 limit
def res_global_co2_limit_rule(m):
    if math.isinf(m.global_prop.loc['CO2 limit', 'value']):
        return pyomo.Constraint.Skip
    elif m.global_prop.loc['CO2 limit', 'value'] >= 0:
        co2_output_sum = 0
        for tm in m.tm:
            for sit in m.sit:
                # minus because negative commodity_balance represents creation
                # of that commodity.
                co2_output_sum += (- commodity_balance(m, tm, sit, 'CO2') *
                                   m.dt)

        # scaling to annual output (cf. definition of m.weight)
        co2_output_sum *= m.weight
        return (co2_output_sum <= m.global_prop.loc['CO2 limit', 'value'])
    else:
        return pyomo.Constraint.Skip


# Objective
def def_costs_rule(m, cost_type):
    """Calculate total costs by cost type.

    Sums up process activity and capacity expansions
    and sums them in the cost types that are specified in the set
    m.cost_type. To change or add cost types, add/change entries
    there and modify the if/elif cases in this function accordingly.

    Cost types are
      - Investment costs for process power, storage power and
        storage capacity. They are multiplied by the annuity
        factors.
      - Fixed costs for process power, storage power and storage
        capacity.
      - Variables costs for usage of processes, storage and transmission.
      - Fuel costs for stock commodity purchase.

    """
    if cost_type == 'Invest':
        return m.costs[cost_type] == \
            sum(m.cap_pro_new[p] *
                m.process_dict['inv-cost'][p] *  # Changed
                m.process_dict['annuity-factor'][p]  # Changed
                for p in m.pro_tuples) + \
            sum(m.cap_tra_new[t] *
                m.transmission_dict['inv-cost'][t] *  # Changed
                m.transmission_dict['annuity-factor'][t]  # Changed
                for t in m.tra_tuples) + \
            sum(m.cap_sto_p_new[s] *
                m.storage_dict['inv-cost-p'][s] *  # Changed
                m.storage_dict['annuity-factor'][s] +  # Changed
                m.cap_sto_c_new[s] *
                m.storage_dict['inv-cost-c'][s] *  # Changed
                m.storage_dict['annuity-factor'][s]  # Changed
                for s in m.sto_tuples)

    elif cost_type == 'Fixed':
        return m.costs[cost_type] == \
            sum(m.cap_pro[p] * m.process_dict['fix-cost'][p]  # Changed
                for p in m.pro_tuples) + \
            sum(m.cap_tra[t] * m.transmission_dict['fix-cost'][t]  # Changed
                for t in m.tra_tuples) + \
            sum(m.cap_sto_p[s] * m.storage_dict['fix-cost-p'][s] +  # Changed
                m.cap_sto_c[s] * m.storage_dict['fix-cost-c'][s]  # Changed
                for s in m.sto_tuples)

    elif cost_type == 'Variable':
        return m.costs[cost_type] == \
            sum(m.tau_pro[(tm,) + p] * m.dt * m.weight *
                m.process_dict['var-cost'][p]  # Changed
                for tm in m.tm
                for p in m.pro_tuples) + \
            sum(m.e_tra_in[(tm,) + t] * m.dt * m.weight *
                m.transmission_dict['var-cost'][t]  # Changed
                for tm in m.tm
                for t in m.tra_tuples) + \
            sum(m.e_sto_con[(tm,) + s] * m.weight *
                m.storage_dict['var-cost-c'][s] +  # Changed
                m.dt * m.weight *
                (m.e_sto_in[(tm,) + s] + m.e_sto_out[(tm,) + s]) *
                m.storage_dict['var-cost-p'][s]  # Changed
                for tm in m.tm
                for s in m.sto_tuples)

    elif cost_type == 'Fuel':
        return m.costs[cost_type] == sum(
            m.e_co_stock[(tm,) + c] * m.dt * m.weight *
            m.commodity_dict['price'][c]  # Changed
            for tm in m.tm for c in m.com_tuples
            if c[1] in m.com_stock)

    elif cost_type == 'Revenue':
        sell_tuples = commodity_subset(m.com_tuples, m.com_sell)

        return m.costs[cost_type] == -sum(
            m.e_co_sell[(tm,) + c] * m.weight * m.dt *
            m.buy_sell_price_dict[c[1]][tm] *  # Changed
            m.commodity_dict['price'][c]  # Changed
            for tm in m.tm
            for c in sell_tuples)

    elif cost_type == 'Purchase':
        buy_tuples = commodity_subset(m.com_tuples, m.com_buy)

        return m.costs[cost_type] == sum(
            m.e_co_buy[(tm,) + c] * m.weight * m.dt *
            m.buy_sell_price_dict[c[1]][tm] *  # Changed
            m.commodity_dict['price'][c]  # Changed
            for tm in m.tm
            for c in buy_tuples)

    elif cost_type == 'Environmental':
        return m.costs[cost_type] == sum(
            - commodity_balance(m, tm, sit, com) *
            m.weight * m.dt *
            m.commodity_dict['price'][(sit, com, com_type)]  # Changed
            for tm in m.tm
            for sit, com, com_type in m.com_tuples
            if com in m.com_env)

    else:
        raise NotImplementedError("Unknown cost type.")


def obj_rule(m):
    return pyomo.summation(m.costs)<|MERGE_RESOLUTION|>--- conflicted
+++ resolved
@@ -427,21 +427,6 @@
         doc='e_pro_out = '
             ' cap_pro * min_fraction * (r - R) / (1 - min_fraction)'
             ' + tau_pro * (R - min_fraction * r) / (1 - min_fraction)')
-<<<<<<< HEAD
-    m.res_cap_online_by_cap_pro = pyomo.Constraint(
-        m.tm, m.pro_partial_tuples,
-        rule=res_cap_online_by_cap_pro_rule,
-        doc='online capacity <= process capacity')
-    m.def_startup_capacity = pyomo.Constraint(
-        m.tm, m.pro_partial_tuples,
-        rule=def_startup_capacity_rule,
-        doc='startup_capacity[t] >= cap_online[t] - cap_online[t-1]')
-    m.res_cap_online_final = pyomo.Constraint(
-        m.tm, m.pro_partial_tuples,
-        rule=res_final_cap_online_rule,
-        doc='online capacity = process capacity in last step')
-=======
->>>>>>> 3e61acd9
 
     # transmission
     m.def_transmission_capacity = pyomo.Constraint(
