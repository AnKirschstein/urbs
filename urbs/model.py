--- conflicted
+++ resolved
@@ -306,7 +306,6 @@
         initialize=commodity_subset(m.com_tuples, 'Env'),
         doc='Commodities that (might) have a maximum creation limit')
 
-<<<<<<< HEAD
     # Derive multiplier for all energy based costs
     m.commodity['stf_dist'] = (m.commodity['support_timeframe'].
                                apply(stf_dist, m=m))
@@ -355,8 +354,6 @@
         initialize=dt,
         doc='Time step duration (in hours), default: 1')
 
-=======
->>>>>>> 220f6524
     # Variables
 
     # costs
@@ -723,12 +720,9 @@
         power_surplus += sum(m.dsm_down[t, tm, stf, sit, com]
                              for t in dsm_time_tuples(
                                  tm, m.timesteps[1:],
-<<<<<<< HEAD
-                                 m.dsm_dict['delay'][(stf, sit, com)]))
-=======
                                  max(int(1 / m.dt *
-                                     m.dsm_dict['delay'][(sit, com)]), 1)))
->>>>>>> 220f6524
+                                     m.dsm_dict['delay'][(stf, sit, com)]),
+                                     1)))
     return power_surplus == 0
 
 
@@ -740,8 +734,8 @@
     dsm_down_sum = 0
     for tt in dsm_time_tuples(tm,
                               m.timesteps[1:],
-<<<<<<< HEAD
-                              m.dsm_dict['delay'][(stf, sit, com)]):
+                              max(int(1 / m.dt *
+                                  m.dsm_dict['delay'][(stf, sit, com)]), 1)):
         dsm_down_sum += m.dsm_down[tm, tt, stf, sit, com]
     return dsm_down_sum == (m.dsm_up[tm, stf, sit, com] *
                             m.dsm_dict['eff'][(stf, sit, com)])
@@ -749,21 +743,9 @@
 
 # DSMup <= Cup (threshold capacity of DSMup)
 def res_dsm_upward_rule(m, tm, stf, sit, com):
-    return (m.dsm_up[tm, stf, sit, com] <=
-            int(m.dsm_dict['cap-max-up'][(stf, sit, com)]))
-=======
-                              max(int(1 / m.dt *
-                                  m.dsm_dict['delay'][(sit, com)]), 1)):
-        dsm_down_sum += m.dsm_down[tm, tt, sit, com]
-    return dsm_down_sum == (m.dsm_up[tm, sit, com] *
-                            m.dsm_dict['eff'][(sit, com)])
-
-
-# DSMup <= Cup (threshold capacity of DSMup)
-def res_dsm_upward_rule(m, tm, sit, com):
-    return m.dsm_up[tm, sit, com] <= (m.dt *
-                                      m.dsm_dict['cap-max-up'][(sit, com)])
->>>>>>> 220f6524
+    return m.dsm_up[tm, stf, sit, com] <= (m.dt *
+                                      m.dsm_dict['cap-max-up']
+                                      [(stf, sit, com)])
 
 
 # DSMdo <= Cdo (threshold capacity of DSMdo)
@@ -771,16 +753,10 @@
     dsm_down_sum = 0
     for t in dsm_time_tuples(tm,
                              m.timesteps[1:],
-<<<<<<< HEAD
-                             m.dsm_dict['delay'][(stf, sit, com)]):
+                             max(int(1 / m.dt *
+                                 m.dsm_dict['delay'][(stf, sit, com)]), 1)):
         dsm_down_sum += m.dsm_down[t, tm, stf, sit, com]
-    return dsm_down_sum <= m.dsm_dict['cap-max-do'][(stf, sit, com)]
-=======
-                             max(int(1 / m.dt *
-                                 m.dsm_dict['delay'][(sit, com)]), 1)):
-        dsm_down_sum += m.dsm_down[t, tm, sit, com]
-    return dsm_down_sum <= (m.dt * m.dsm_dict['cap-max-do'][(sit, com)])
->>>>>>> 220f6524
+    return dsm_down_sum <= (m.dt * m.dsm_dict['cap-max-do'][(stf, sit, com)])
 
 
 # DSMup + DSMdo <= max(Cup,Cdo)
@@ -788,22 +764,13 @@
     dsm_down_sum = 0
     for t in dsm_time_tuples(tm,
                              m.timesteps[1:],
-<<<<<<< HEAD
-                             m.dsm_dict['delay'][(stf, sit, com)]):
+                             max(int(1 / m.dt *
+                                 m.dsm_dict['delay'][(stf, sit, com)]), 1)):
         dsm_down_sum += m.dsm_down[t, tm, stf, sit, com]
 
-    max_dsm_limit = max(m.dsm_dict['cap-max-up'][(stf, sit, com)],
-                        m.dsm_dict['cap-max-do'][(stf, sit, com)])
+    max_dsm_limit = m.dt * max(m.dsm_dict['cap-max-up'][(stf, sit, com)],
+                               m.dsm_dict['cap-max-do'][(stf, sit, com)])
     return m.dsm_up[tm, stf, sit, com] + dsm_down_sum <= max_dsm_limit
-=======
-                             max(int(1 / m.dt *
-                                 m.dsm_dict['delay'][(sit, com)]), 1)):
-        dsm_down_sum += m.dsm_down[t, tm, sit, com]
-
-    max_dsm_limit = m.dt * max(m.dsm_dict['cap-max-up'][(sit, com)],
-                               m.dsm_dict['cap-max-do'][(sit, com)])
-    return m.dsm_up[tm, sit, com] + dsm_down_sum <= max_dsm_limit
->>>>>>> 220f6524
 
 
 # DSMup(t, t + recovery time R) <= Cup * delay time L
@@ -811,18 +778,11 @@
     dsm_up_sum = 0
     for t in dsm_recovery(tm,
                           m.timesteps[1:],
-<<<<<<< HEAD
-                          m.dsm_dict['recov'][(stf, sit, com)]):
+                          max(int(1 / m.dt *
+                              m.dsm_dict['recov'][(stf, sit, com)]), 1)):
         dsm_up_sum += m.dsm_up[t, stf, sit, com]
     return dsm_up_sum <= (m.dsm_dict['cap-max-up'][(stf, sit, com)] *
                           m.dsm_dict['delay'][(stf, sit, com)])
-=======
-                          max(int(1 / m.dt *
-                              m.dsm_dict['recov'][(sit, com)]), 1)):
-        dsm_up_sum += m.dsm_up[t, sit, com]
-    return dsm_up_sum <= (m.dsm_dict['cap-max-up'][(sit, com)] *
-                          m.dsm_dict['delay'][(sit, com)])
->>>>>>> 220f6524
 
 
 # stock commodity purchase == commodity consumption, according to
@@ -832,13 +792,9 @@
     if com not in m.com_stock:
         return pyomo.Constraint.Skip
     else:
-<<<<<<< HEAD
         return (m.e_co_stock[tm, stf, sit, com, com_type] <=
-                m.commodity_dict['maxperstep'][(stf, sit, com, com_type)])
-=======
-        return (m.e_co_stock[tm, sit, com, com_type] <=
-                m.dt * m.commodity_dict['maxperhour'][(sit, com, com_type)])
->>>>>>> 220f6524
+                m.dt * m.commodity_dict['maxperhour']
+                [(stf, sit, com, com_type)])
 
 
 # limit stock commodity use in total (scaled to annual consumption, thanks
@@ -851,11 +807,7 @@
         total_consumption = 0
         for tm in m.tm:
             total_consumption += (
-<<<<<<< HEAD
-                m.e_co_stock[tm, stf, sit, com, com_type] * m.dt)
-=======
-                m.e_co_stock[tm, sit, com, com_type])
->>>>>>> 220f6524
+                m.e_co_stock[tm, stf, sit, com, com_type])
         total_consumption *= m.weight
         return (total_consumption <=
                 m.commodity_dict['max'][(stf, sit, com, com_type)])
@@ -866,13 +818,9 @@
     if com not in m.com_sell:
         return pyomo.Constraint.Skip
     else:
-<<<<<<< HEAD
         return (m.e_co_sell[tm, stf, sit, com, com_type] <=
-                m.commodity_dict['maxperstep'][(stf, sit, com, com_type)])
-=======
-        return (m.e_co_sell[tm, sit, com, com_type] <=
-                m.dt * m.commodity_dict['maxperhour'][(sit, com, com_type)])
->>>>>>> 220f6524
+                m.dt * m.commodity_dict['maxperhour']
+                [(stf, sit, com, com_type)])
 
 
 # limit sell commodity use in total (scaled to annual consumption, thanks
@@ -885,11 +833,7 @@
         total_consumption = 0
         for tm in m.tm:
             total_consumption += (
-<<<<<<< HEAD
-                m.e_co_sell[tm, stf, sit, com, com_type] * m.dt)
-=======
-                m.e_co_sell[tm, sit, com, com_type])
->>>>>>> 220f6524
+                m.e_co_sell[tm, stf, sit, com, com_type])
         total_consumption *= m.weight
         return (total_consumption <=
                 m.commodity_dict['max'][(stf, sit, com, com_type)])
@@ -900,13 +844,9 @@
     if com not in m.com_buy:
         return pyomo.Constraint.Skip
     else:
-<<<<<<< HEAD
         return (m.e_co_buy[tm, stf, sit, com, com_type] <=
-                m.commodity_dict['maxperstep'][(stf, sit, com, com_type)])
-=======
-        return (m.e_co_buy[tm, sit, com, com_type] <=
-                m.dt * m.commodity_dict['maxperhour'][(sit, com, com_type)])
->>>>>>> 220f6524
+                m.dt * m.commodity_dict['maxperhour']
+                [(stf, sit, com, com_type)])
 
 
 # limit buy commodity use in total (scaled to annual consumption, thanks
@@ -919,11 +859,7 @@
         total_consumption = 0
         for tm in m.tm:
             total_consumption += (
-<<<<<<< HEAD
-                m.e_co_buy[tm, stf, sit, com, com_type] * m.dt)
-=======
-                m.e_co_buy[tm, sit, com, com_type])
->>>>>>> 220f6524
+                m.e_co_buy[tm, stf, sit, com, com_type])
         total_consumption *= m.weight
         return (total_consumption <=
                 m.commodity_dict['max'][(stf, sit, com, com_type)])
@@ -939,11 +875,8 @@
     else:
         environmental_output = - commodity_balance(m, tm, stf, sit, com)
         return (environmental_output <=
-<<<<<<< HEAD
-                m.commodity_dict['maxperstep'][(stf, sit, com, com_type)])
-=======
-                m.dt * m.commodity_dict['maxperhour'][(sit, com, com_type)])
->>>>>>> 220f6524
+                m.dt * m.commodity_dict['maxperhour']
+                [(stf, sit, com, com_type)])
 
 
 # limit environmental commodity output in total (scaled to annual
@@ -955,12 +888,7 @@
         # calculate total creation of environmental commodity com
         env_output_sum = 0
         for tm in m.tm:
-<<<<<<< HEAD
-            env_output_sum += (- commodity_balance(m, tm, stf, sit, com) *
-                               m.dt)
-=======
-            env_output_sum += (- commodity_balance(m, tm, sit, com))
->>>>>>> 220f6524
+            env_output_sum += (- commodity_balance(m, tm, stf, sit, com))
         env_output_sum *= m.weight
         return (env_output_sum <=
                 m.commodity_dict['max'][(stf, sit, com, com_type)])
@@ -998,26 +926,16 @@
 # process input (for supim commodity) = process capacity * timeseries
 def def_intermittent_supply_rule(m, tm, stf, sit, pro, coin):
     if coin in m.com_supim:
-<<<<<<< HEAD
         return (m.e_pro_in[tm, stf, sit, pro, coin] ==
-                m.cap_pro[stf, sit, pro] *
-                m.supim_dict[(sit, coin)][(stf, tm)])
-=======
-        return (m.e_pro_in[tm, sit, pro, coin] ==
-                m.cap_pro[sit, pro] * m.supim_dict[(sit, coin)][tm] * m.dt)
->>>>>>> 220f6524
+                m.cap_pro[stf, sit, pro] * m.supim_dict[(sit, coin)]
+                [(stf, tm)] * m.dt)
     else:
         return pyomo.Constraint.Skip
 
 
 # process throughput <= process capacity
-<<<<<<< HEAD
 def res_process_throughput_by_capacity_rule(m, tm, stf, sit, pro):
-    return (m.tau_pro[tm, stf, sit, pro] <= m.cap_pro[stf, sit, pro])
-=======
-def res_process_throughput_by_capacity_rule(m, tm, sit, pro):
-    return (m.tau_pro[tm, sit, pro] <= m.dt * m.cap_pro[sit, pro])
->>>>>>> 220f6524
+    return (m.tau_pro[tm, stf, sit, pro] <= m.dt * m.cap_pro[stf, sit, pro])
 
 
 def res_process_maxgrad_lower_rule(m, t, stf, sit, pro):
@@ -1034,17 +952,10 @@
             m.tau_pro[t, stf, sit, pro])
 
 
-<<<<<<< HEAD
 def res_throughput_by_capacity_min_rule(m, tm, stf, sit, pro):
     return (m.tau_pro[tm, stf, sit, pro] >=
             m.cap_pro[stf, sit, pro] *
-            m.process_dict['min-fraction'][(stf, sit, pro)])
-=======
-def res_throughput_by_capacity_min_rule(m, tm, sit, pro):
-    return (m.tau_pro[tm, sit, pro] >=
-            m.cap_pro[sit, pro] *
-            m.process_dict['min-fraction'][(sit, pro)] * m.dt)
->>>>>>> 220f6524
+            m.process_dict['min-fraction'][(stf, sit, pro)] * m.dt)
 
 
 def def_partial_process_input_rule(m, tm, stf, sit, pro, coin):
@@ -1057,15 +968,9 @@
     online_factor = min_fraction * (r - R) / (1 - min_fraction)
     throughput_factor = (R - min_fraction * r) / (1 - min_fraction)
 
-<<<<<<< HEAD
     return (m.e_pro_in[tm, stf, sit, pro, coin] ==
-            m.cap_pro[stf, sit, pro] * online_factor +
+            m.dt * m.cap_pro[stf, sit, pro] * online_factor +
             m.tau_pro[tm, stf, sit, pro] * throughput_factor)
-=======
-    return (m.e_pro_in[tm, sit, pro, coin] ==
-            m.dt * m.cap_pro[sit, pro] * online_factor +
-            m.tau_pro[tm, sit, pro] * throughput_factor)
->>>>>>> 220f6524
 
 
 def def_partial_process_output_rule(m, tm, stf, sit, pro, coo):
@@ -1078,15 +983,9 @@
     online_factor = min_fraction * (r - R) / (1 - min_fraction)
     throughput_factor = (R - min_fraction * r) / (1 - min_fraction)
 
-<<<<<<< HEAD
     return (m.e_pro_out[tm, stf, sit, pro, coo] ==
-            m.cap_pro[stf, sit, pro] * online_factor +
+            m.dt * m.cap_pro[stf, sit, pro] * online_factor +
             m.tau_pro[tm, stf, sit, pro] * throughput_factor)
-=======
-    return (m.e_pro_out[tm, sit, pro, coo] ==
-            m.dt * m.cap_pro[sit, pro] * online_factor +
-            m.tau_pro[tm, sit, pro] * throughput_factor)
->>>>>>> 220f6524
 
 
 # lower bound <= process capacity <= upper bound
@@ -1155,15 +1054,9 @@
 
 
 # transmission input <= transmission capacity
-<<<<<<< HEAD
 def res_transmission_input_by_capacity_rule(m, tm, stf, sin, sout, tra, com):
     return (m.e_tra_in[tm, stf, sin, sout, tra, com] <=
-            m.cap_tra[stf, sin, sout, tra, com])
-=======
-def res_transmission_input_by_capacity_rule(m, tm, sin, sout, tra, com):
-    return (m.e_tra_in[tm, sin, sout, tra, com] <=
-            m.dt * m.cap_tra[sin, sout, tra, com])
->>>>>>> 220f6524
+            m.dt * m.cap_tra[stf, sin, sout, tra, com])
 
 
 # lower bound <= transmission capacity <= upper bound
@@ -1184,15 +1077,15 @@
 # storage content in timestep [t] == storage content[t-1] * (1-discharge)
 # + newly stored energy * input efficiency
 # - retrieved energy / output efficiency
-<<<<<<< HEAD
 def def_storage_state_rule(m, t, stf, sit, sto, com):
     return (m.e_sto_con[t, stf, sit, sto, com] ==
             m.e_sto_con[t-1, stf, sit, sto, com] *
-            (1 - m.storage_dict['discharge'][(stf, sit, sto, com)]) +
+            (1 - m.storage_dict['discharge']
+            [(stf, sit, sto, com)]) ** m.dt.value +
             m.e_sto_in[t, stf, sit, sto, com] *
-            m.storage_dict['eff-in'][(stf, sit, sto, com)] * m.dt -
+            m.storage_dict['eff-in'][(stf, sit, sto, com)] -
             m.e_sto_out[t, stf, sit, sto, com] /
-            m.storage_dict['eff-out'][(stf, sit, sto, com)] * m.dt)
+            m.storage_dict['eff-out'][(stf, sit, sto, com)])
 
 
 def def_storage_power_rule(m, stf, sit, sto, com):
@@ -1209,24 +1102,6 @@
                 for stf_built in m.stf
                 if (sit, sto, com, stf_built, stf) in m.operational_sto_tuples)
                 )
-=======
-def def_storage_state_rule(m, t, sit, sto, com):
-    return (m.e_sto_con[t, sit, sto, com] ==
-            m.e_sto_con[t-1, sit, sto, com] *
-            (1 - m.storage_dict['discharge'][(sit, sto, com)]) ** m.dt.value +
-            m.e_sto_in[t, sit, sto, com] *
-            m.storage_dict['eff-in'][(sit, sto, com)] -
-            m.e_sto_out[t, sit, sto, com] /
-            m.storage_dict['eff-out'][(sit, sto, com)])
-
-
-# storage power == new storage power + existing storage power
-def def_storage_power_rule(m, sit, sto, com):
-    return (m.cap_sto_p[sit, sto, com] ==
-            m.cap_sto_p_new[sit, sto, com] +
-            m.storage_dict['inst-cap-p'][(sit, sto, com)])
-
->>>>>>> 220f6524
 
 # storage capacity == new storage capacity + existing storage capacity
 def def_storage_capacity_rule(m, stf, sit, sto, com):
@@ -1246,23 +1121,15 @@
 
 
 # storage input <= storage power
-<<<<<<< HEAD
 def res_storage_input_by_power_rule(m, t, stf, sit, sto, com):
-    return m.e_sto_in[t, stf, sit, sto, com] <= m.cap_sto_p[stf, sit, sto, com]
+    return (m.e_sto_in[t, stf, sit, sto, com] <= m.dt *
+           m.cap_sto_p[stf, sit, sto, com])
 
 
 # storage output <= storage power
 def res_storage_output_by_power_rule(m, t, stf, sit, sto, co):
-    return m.e_sto_out[t, stf, sit, sto, co] <= m.cap_sto_p[stf, sit, sto, co]
-=======
-def res_storage_input_by_power_rule(m, t, sit, sto, com):
-    return m.e_sto_in[t, sit, sto, com] <= m.dt * m.cap_sto_p[sit, sto, com]
-
-
-# storage output <= storage power
-def res_storage_output_by_power_rule(m, t, sit, sto, co):
-    return m.e_sto_out[t, sit, sto, co] <= m.dt * m.cap_sto_p[sit, sto, co]
->>>>>>> 220f6524
+    return (m.e_sto_out[t, stf, sit, sto, co] <= m.dt *
+           m.cap_sto_p[stf, sit, sto, co])
 
 
 # storage content <= storage capacity
@@ -1311,13 +1178,8 @@
             for sit in m.sit:
                 # minus because negative commodity_balance represents creation
                 # of that commodity.
-<<<<<<< HEAD
                 co2_output_sum += (- commodity_balance(m, tm,
-                                                       stf, sit, 'CO2') *
-                                   m.dt)
-=======
-                co2_output_sum += (- commodity_balance(m, tm, sit, 'CO2'))
->>>>>>> 220f6524
+                                                       stf, sit, 'CO2'))
 
         # scaling to annual output (cf. definition of m.weight)
         co2_output_sum *= m.weight
@@ -1392,13 +1254,12 @@
 
     elif cost_type == 'Variable':
         return m.costs[cost_type] == \
-<<<<<<< HEAD
-            sum(m.tau_pro[(tm,) + p] * m.dt * m.weight *
+            sum(m.tau_pro[(tm,) + p] * m.weight *
                 m.process_dict['var-cost'][p] *
                 m.process_dict['cost_factor'][p]
                 for tm in m.tm
                 for p in m.pro_tuples) + \
-            sum(m.e_tra_in[(tm,) + t] * m.dt * m.weight *
+            sum(m.e_tra_in[(tm,) + t] * m.weight *
                 m.transmission_dict['var-cost'][t] *
                 m.transmission_dict['cost_factor'][t]
                 for tm in m.tm
@@ -1406,37 +1267,17 @@
             sum(m.e_sto_con[(tm,) + s] * m.weight *
                 m.storage_dict['var-cost-c'][s] *
                 m.storage_dict['cost_factor'][s] +
-                (m.e_sto_in[(tm,) + s] + m.e_sto_out[(tm,) + s]) * m.dt *
+                (m.e_sto_in[(tm,) + s] + m.e_sto_out[(tm,) + s]) *
                 m.weight * m.storage_dict['var-cost-p'][s] *
                 m.storage_dict['cost_factor'][s]
-=======
-            sum(m.tau_pro[(tm,) + p] * m.weight *
-                m.process_dict['var-cost'][p]
-                for tm in m.tm
-                for p in m.pro_tuples) + \
-            sum(m.e_tra_in[(tm,) + t] * m.weight *
-                m.transmission_dict['var-cost'][t]
-                for tm in m.tm
-                for t in m.tra_tuples) + \
-            sum(m.e_sto_con[(tm,) + s] * m.weight *
-                m.storage_dict['var-cost-c'][s] +
-                m.weight *
-                (m.e_sto_in[(tm,) + s] + m.e_sto_out[(tm,) + s]) *
-                m.storage_dict['var-cost-p'][s]
->>>>>>> 220f6524
                 for tm in m.tm
                 for s in m.sto_tuples)
 
     elif cost_type == 'Fuel':
         return m.costs[cost_type] == sum(
-<<<<<<< HEAD
-            m.e_co_stock[(tm,) + c] * m.dt * m.weight *
+            m.e_co_stock[(tm,) + c] * m.weight *
             m.commodity_dict['price'][c] *
             m.commodity_dict['cost_factor'][c]
-=======
-            m.e_co_stock[(tm,) + c] * m.weight *
-            m.commodity_dict['price'][c]
->>>>>>> 220f6524
             for tm in m.tm for c in m.com_tuples
             if c[2] in m.com_stock)
 
@@ -1444,30 +1285,18 @@
         sell_tuples = commodity_subset(m.com_tuples, m.com_sell)
         try:
             return m.costs[cost_type] == -sum(
-<<<<<<< HEAD
                 m.e_co_sell[(tm,) + c] *
-                m.buy_sell_price_dict[c[2]][(c[0], tm)] * m.weight * m.dt *
+                m.buy_sell_price_dict[c[2]][(c[0], tm)] * m.weight *
                 m.commodity_dict['price'][c] *
                 m.commodity_dict['cost_factor'][c]
-=======
-                m.e_co_sell[(tm,) + c] * m.weight *
-                m.buy_sell_price_dict[c[1], ][tm] *
-                m.commodity_dict['price'][c]
->>>>>>> 220f6524
                 for tm in m.tm
                 for c in sell_tuples)
         except KeyError:
             return m.costs[cost_type] == -sum(
-<<<<<<< HEAD
                 m.e_co_sell[(tm,) + c] *
-                m.buy_sell_price_dict[c[2], ][(c[0], tm)] * m.weight * m.dt *
+                m.buy_sell_price_dict[c[2], ][(c[0], tm)] * m.weight *
                 m.commodity_dict['price'][c] *
                 m.commodity_dict['cost_factor'][c]
-=======
-                m.e_co_sell[(tm,) + c] * m.weight *
-                m.buy_sell_price_dict[c[1]][tm] *
-                m.commodity_dict['price'][c]
->>>>>>> 220f6524
                 for tm in m.tm
                 for c in sell_tuples)
 
@@ -1475,44 +1304,26 @@
         buy_tuples = commodity_subset(m.com_tuples, m.com_buy)
         try:
             return m.costs[cost_type] == sum(
-<<<<<<< HEAD
                 m.e_co_buy[(tm,) + c] *
-                m.buy_sell_price_dict[c[2]][(c[0], tm)] * m.weight * m.dt *
+                m.buy_sell_price_dict[c[2]][(c[0], tm)] * m.weight *
                 m.commodity_dict['price'][c] *
                 m.commodity_dict['cost_factor'][c]
-=======
-                m.e_co_buy[(tm,) + c] * m.weight *
-                m.buy_sell_price_dict[c[1], ][tm] *
-                m.commodity_dict['price'][c]
->>>>>>> 220f6524
                 for tm in m.tm
                 for c in buy_tuples)
         except KeyError:
             return m.costs[cost_type] == sum(
-<<<<<<< HEAD
                 m.e_co_buy[(tm,) + c] *
-                m.buy_sell_price_dict[c[2], ][(c[0], tm)] * m.weight * m.dt *
+                m.buy_sell_price_dict[c[2], ][(c[0], tm)] * m.weight *
                 m.commodity_dict['price'][c] *
                 m.commodity_dict['cost_factor'][c]
-=======
-                m.e_co_buy[(tm,) + c] * m.weight *
-                m.buy_sell_price_dict[c[1]][tm] *
-                m.commodity_dict['price'][c]
->>>>>>> 220f6524
                 for tm in m.tm
                 for c in buy_tuples)
 
     elif cost_type == 'Environmental':
         return m.costs[cost_type] == sum(
-<<<<<<< HEAD
-            - commodity_balance(m, tm, stf, sit, com) * m.weight * m.dt *
+            - commodity_balance(m, tm, stf, sit, com) * m.weight *
             m.commodity_dict['price'][(stf, sit, com, com_type)] *
             m.commodity_dict['cost_factor'][(stf, sit, com, com_type)]
-=======
-            - commodity_balance(m, tm, sit, com) *
-            m.weight *
-            m.commodity_dict['price'][(sit, com, com_type)]
->>>>>>> 220f6524
             for tm in m.tm
             for stf, sit, com, com_type in m.com_tuples
             if com in m.com_env)
