import math
import pyomo.core as pyomo
from datetime import datetime
from .modelhelper import *


def create_model(data, timesteps=None, dt=1, dual=False):
    """Create a pyomo ConcreteModel urbs object from given input data.

    Args:
        data: a dict of 6 DataFrames with the keys 'commodity', 'process',
            'transmission', 'storage', 'demand' and 'supim'.
        timesteps: optional list of timesteps, default: demand timeseries
        dt: timestep duration in hours (default: 1)
        dual: set True to add dual variables to model (slower); default: False

    Returns:
        a pyomo ConcreteModel object
    """
    m = pyomo.ConcreteModel()
    m.name = 'urbs'
    m.created = datetime.now().strftime('%Y%m%dT%H%M')
    m._data = data

    # Optional
    if not timesteps:
        timesteps = data['demand'].index.tolist()

    # Preparations
    # ============
    # Data import. Syntax to access a value within equation definitions looks
    # like this:
    #
    #     m.storage.loc[site, storage, commodity][attribute]
    #
    m.global_prop = data['global_prop']
    m.site = data['site']
    m.commodity = data['commodity']
    m.process = data['process']
    m.process_commodity = data['process_commodity']
    m.transmission = data['transmission']
    m.storage = data['storage']
    m.demand = data['demand']
    m.supim = data['supim']
    m.buy_sell_price = data['buy_sell_price']
    m.timesteps = timesteps
    m.dsm = data['dsm']

    # Create columns of support timeframe values
    m.commodity['support_timeframe'] = (m.commodity.index.
                                        get_level_values('support_timeframe'))
    m.process['support_timeframe'] = (m.process.index.
                                      get_level_values('support_timeframe'))
    m.transmission['support_timeframe'] = (m.transmission.index.
                                           get_level_values
                                           ('support_timeframe'))
    m.storage['support_timeframe'] = (m.storage.index.
                                      get_level_values('support_timeframe'))

    # process input/output ratios
    m.r_in = m.process_commodity.xs('In', level='Direction')['ratio']
    m.r_out = m.process_commodity.xs('Out', level='Direction')['ratio']
    m.r_in_dict = m.r_in.to_dict()
    m.r_out_dict = m.r_out.to_dict()

    # process areas
    m.proc_area = m.process['area-per-cap']
    m.proc_area = m.proc_area.dropna()

    # installed units for intertemporal planning
    m.inst_pro = m.process['inst-cap']
    m.inst_pro = m.inst_pro[m.inst_pro > 0]
    m.inst_tra = m.transmission['inst-cap']
    m.inst_tra = m.inst_tra[m.inst_tra > 0]
    m.inst_sto = m.storage['inst-cap-p']
    m.inst_sto = m.inst_sto[m.inst_sto > 0]

    # input ratios for partial efficiencies
    # only keep those entries whose values are
    # a) positive and
    # b) numeric (implicitely, as NaN or NV compare false against 0)
    m.r_in_min_fraction = m.process_commodity.xs('In', level='Direction')
    m.r_in_min_fraction = m.r_in_min_fraction['ratio-min']
    m.r_in_min_fraction = m.r_in_min_fraction[m.r_in_min_fraction > 0]
    
    # output ratios for partial efficiencies
    # only keep those entries whose values are
    # a) positive and
    # b) numeric (implicitely, as NaN or NV compare false against 0)
    m.r_out_min_fraction = m.process_commodity.xs('Out', level='Direction')
    m.r_out_min_fraction = m.r_out_min_fraction['ratio-min']
    m.r_out_min_fraction = m.r_out_min_fraction[m.r_out_min_fraction > 0]

    # derive invest factor from WACC, depreciation and discount untility
    m.process['invcost-factor'] = invcost_factor(
        m,
        m.process['depreciation'],
        m.process['wacc'], m.process['support_timeframe'])
    m.transmission['invcost-factor'] = invcost_factor(
        m,
        m.transmission['depreciation'],
        m.transmission['wacc'], m.transmission['support_timeframe'])
    m.storage['invcost-factor'] = invcost_factor(
        m,
        m.storage['depreciation'],
        m.storage['wacc'], m.storage['support_timeframe'])

    # derive rest value factor from WACC, depreciation and discount untility
    m.process['rv-factor'] = rv_factor(
        m,
        m.process['depreciation'],
        m.process['wacc'], m.process['support_timeframe'])
    m.process.loc[(m.process['rv-factor'] < 0) |
                  (m.process['rv-factor'].isnull()), 'rv-factor'] = 0
    m.transmission['rv-factor'] = rv_factor(
        m,
        m.transmission['depreciation'],
        m.transmission['wacc'], m.transmission['support_timeframe'])
    m.transmission.loc[(m.transmission['rv-factor'] < 0) |
                       (m.transmission['rv-factor'].isnull()), 'rv-factor'] = 0
    m.storage['rv-factor'] = rv_factor(
        m,
        m.storage['depreciation'],
        m.storage['wacc'], m.storage['support_timeframe'])
    m.storage.loc[(m.storage['rv-factor'] < 0) |
                  (m.storage['rv-factor'].isnull()), 'rv-factor'] = 0

    # Sets
    # ====
    # Syntax: m.{name} = Set({domain}, initialize={values})
    # where name: set name
    #       domain: set domain for tuple sets, a cartesian set product
    #       values: set values, a list or array of element tuples

    # generate ordered time step sets
    m.t = pyomo.Set(
        initialize=m.timesteps,
        ordered=True,
        doc='Set of timesteps')

    # modelled (i.e. excluding init time step for storage) time steps
    m.tm = pyomo.Set(
        within=m.t,
        initialize=m.timesteps[1:],
        ordered=True,
        doc='Set of modelled timesteps within each stf')

    # modelled Demand Side Management time steps (downshift):
    # downshift effective in tt to compensate for upshift in t
    m.tt = pyomo.Set(
        within=m.t,
        initialize=m.timesteps[1:],
        ordered=True,
        doc='Set of additional DSM time steps')

    # support timeframes (e.g. 2020, 2030...)
    m.stf = pyomo.Set(
        initialize=(m.commodity.index.get_level_values('support_timeframe')
                    .unique()),
        doc='Set of modeled support timeframes (e.g. years)')

    # site (e.g. north, middle, south...)
    m.sit = pyomo.Set(
        initialize=m.commodity.index.get_level_values('Site').unique(),
        doc='Set of sites')

    # commodity (e.g. solar, wind, coal...)
    m.com = pyomo.Set(
        initialize=m.commodity.index.get_level_values('Commodity').unique(),
        doc='Set of commodities')

    # commodity type (i.e. SupIm, Demand, Stock, Env)
    m.com_type = pyomo.Set(
        initialize=m.commodity.index.get_level_values('Type').unique(),
        doc='Set of commodity types')

    # process (e.g. Wind turbine, Gas plant, Photovoltaics...)
    m.pro = pyomo.Set(
        initialize=m.process.index.get_level_values('Process').unique(),
        doc='Set of conversion processes')

    # tranmission (e.g. hvac, hvdc, pipeline...)
    m.tra = pyomo.Set(
        initialize=m.transmission.index.get_level_values('Transmission')
                                       .unique(),
        doc='Set of transmission technologies')

    # storage (e.g. hydrogen, pump storage)
    m.sto = pyomo.Set(
        initialize=m.storage.index.get_level_values('Storage').unique(),
        doc='Set of storage technologies')

    # cost_type
    m.cost_type = pyomo.Set(
        initialize=['Invest', 'Fixed', 'Variable', 'Fuel', 'Revenue',
                    'Purchase', 'Startup', 'Environmental'],
        doc='Set of cost types (hard-coded)')

    # tuple sets
    m.sit_tuples = pyomo.Set(
        within=m.stf*m.sit,
        initialize=m.site.index,
        doc='Combinations of support imeframes and sites')
    m.com_tuples = pyomo.Set(
        within=m.stf*m.sit*m.com*m.com_type,
        initialize=m.commodity.index,
        doc='Combinations of defined commodities, e.g. (2020,Mid,Elec,Demand)')
    m.pro_tuples = pyomo.Set(
        within=m.stf*m.sit*m.pro,
        initialize=m.process.index,
        doc='Combinations of possible processes, e.g. (2020,North,Coal plant)')
    m.tra_tuples = pyomo.Set(
        within=m.stf*m.sit*m.sit*m.tra*m.com,
        initialize=m.transmission.index,
        doc='Combinations of possible transmissions, e.g. '
            '(2020,South,Mid,hvac,Elec)')
    m.sto_tuples = pyomo.Set(
        within=m.stf*m.sit*m.sto*m.com,
        initialize=m.storage.index,
        doc='Combinations of possible storage by site,'
            'e.g. (2020,Mid,Bat,Elec)')
    m.dsm_site_tuples = pyomo.Set(
        within=m.stf*m.sit*m.com,
        initialize=m.dsm.index,
        doc='Combinations of possible dsm by site, e.g. (2020, Mid, Elec)')
    m.dsm_down_tuples = pyomo.Set(
        within=m.tm*m.tm*m.stf*m.sit*m.com,
        initialize=[(t, tt, stf, site, commodity)
                    for (t, tt, stf, site, commodity)
                    in dsm_down_time_tuples(m.timesteps[1:],
                                            m.dsm_site_tuples,
                                            m)],
        doc='Combinations of possible dsm_down combinations, e.g. '
            '(5001,5003,2020,Mid,Elec)')

    # tuples for operational status of technologies
    m.operational_pro_tuples = pyomo.Set(
        within=m.sit*m.pro*m.stf*m.stf,
        initialize=[(sit, pro, stf, stf_later)
                    for (sit, pro, stf, stf_later)
                    in op_pro_tuples(m.pro_tuples, m)],
        doc='Processes that are still operational through stf_later'
            '(and the relevant years following), if built in stf'
            'in stf.')
    m.operational_tra_tuples = pyomo.Set(
        within=m.sit*m.sit*m.tra*m.com*m.stf*m.stf,
        initialize=[(sit, sit_, tra, com, stf, stf_later)
                    for (sit, sit_, tra, com, stf, stf_later)
                    in op_tra_tuples(m.tra_tuples, m)],
        doc='Transmissions that are still operational through stf_later'
            '(and the relevant years following), if built in stf'
            'in stf.')
    m.operational_sto_tuples = pyomo.Set(
        within=m.sit*m.sto*m.com*m.stf*m.stf,
        initialize=[(sit, sto, com, stf, stf_later)
                    for (sit, sto, com, stf, stf_later)
                    in op_sto_tuples(m.sto_tuples, m)],
        doc='Processes that are still operational through stf_later'
            '(and the relevant years following), if built in stf'
            'in stf.')

    # tuples for residual value of technologies
    m.rv_pro_tuples = pyomo.Set(
        within=m.sit*m.pro*m.stf,
        initialize=[(sit, pro, stf)
                    for (sit, pro, stf)
                    in rest_val_pro_tuples(m.pro_tuples, m)],
        doc='Processes built in stf that are operational through the last'
            'modeled stf')
    m.rv_tra_tuples = pyomo.Set(
        within=m.sit*m.sit*m.tra*m.com*m.stf,
        initialize=[(sit, sit_, tra, com, stf)
                    for (sit, sit_, tra, com, stf)
                    in rest_val_tra_tuples(m.tra_tuples, m)],
        doc='Transmissions built in stf that are operational through the last'
            'modeled stf')
    m.rv_sto_tuples = pyomo.Set(
        within=m.sit*m.sto*m.com*m.stf,
        initialize=[(sit, sto, com, stf)
                    for (sit, sto, com, stf)
                    in rest_val_sto_tuples(m.sto_tuples, m)],
        doc='Storages built in stf that are operational through the last'
            'modeled stf')

    # tuples for rest lifetime of installed capacities of technologies
    m.inst_pro_tuples = pyomo.Set(
        within=m.sit*m.pro*m.stf,
        initialize=[(sit, pro, stf)
                    for (sit, pro, stf)
                    in inst_pro_tuples(m)],
        doc=' Installed processes that are still operational through stf')
    m.inst_tra_tuples = pyomo.Set(
        within=m.sit*m.sit*m.tra*m.com*m.stf,
        initialize=[(sit, sit_, tra, com, stf)
                    for (sit, sit_, tra, com, stf)
                    in inst_tra_tuples(m)],
        doc='Installed transmissions that are still operational through stf')
    m.inst_sto_tuples = pyomo.Set(
        within=m.sit*m.sto*m.com*m.stf,
        initialize=[(sit, sto, com, stf)
                    for (sit, sto, com, stf)
                    in inst_sto_tuples(m)],
        doc='Installed storages that are still operational through stf')

    # process tuples for area rule
    m.pro_area_tuples = pyomo.Set(
        within=m.stf*m.sit*m.pro,
        initialize=m.proc_area.index,
        doc='Processes and Sites with area Restriction')

    # process input/output
    m.pro_input_tuples = pyomo.Set(
        within=m.stf*m.sit*m.pro*m.com,
        initialize=[(stf, site, process, commodity)
                    for (stf, site, process) in m.pro_tuples
                    for (s, pro, commodity) in m.r_in.index
                    if process == pro and s == stf],
        doc='Commodities consumed by process by site,'
            'e.g. (2020,Mid,PV,Solar)')
    m.pro_output_tuples = pyomo.Set(
        within=m.stf*m.sit*m.pro*m.com,
        initialize=[(stf, site, process, commodity)
                    for (stf, site, process) in m.pro_tuples
                    for (s, pro, commodity) in m.r_out.index
                    if process == pro and s == stf],
        doc='Commodities produced by process by site, e.g. (2020,Mid,PV,Elec)')

    # process tuples for maximum gradient feature
    m.pro_maxgrad_tuples = pyomo.Set(
        within=m.stf*m.sit*m.pro,
        initialize=[(stf, sit, pro)
                    for (stf, sit, pro) in m.pro_tuples
                    if m.process.loc[stf, sit, pro]['max-grad'] < 1.0 / dt],
        doc='Processes with maximum gradient smaller than timestep length')

    # process tuples for startup & partial feature
    m.pro_partial_tuples = pyomo.Set(
        within=m.stf*m.sit*m.pro,
        initialize=[(stf, site, process)
                    for (stf, site, process) in m.pro_tuples
                    for (s, pro, _) in m.r_in_min_fraction.index
                    if process == pro and s == stf],
        doc='Processes with partial input')

    m.pro_partial_input_tuples = pyomo.Set(
        within=m.stf*m.sit*m.pro*m.com,
        initialize=[(stf, site, process, commodity)
                    for (stf, site, process) in m.pro_partial_tuples
                    for (s, pro, commodity) in m.r_in_min_fraction.index
                    if process == pro and s == stf],
        doc='Commodities with partial input ratio,'
            'e.g. (2020,Mid,Coal PP,Coal)')

    m.pro_partial_output_tuples = pyomo.Set(
        within=m.stf*m.sit*m.pro*m.com,
        initialize=[(stf, site, process, commodity)
                    for (stf, site, process) in m.pro_partial_tuples
                    for (s, pro, commodity) in m.r_out_min_fraction.index
                    if process == pro and s == stf],
        doc='Commodities with partial input ratio, e.g. (Mid,Coal PP,CO2)')

    # commodity type subsets
    m.com_supim = pyomo.Set(
        within=m.com,
        initialize=commodity_subset(m.com_tuples, 'SupIm'),
        doc='Commodities that have intermittent (timeseries) input')
    m.com_stock = pyomo.Set(
        within=m.com,
        initialize=commodity_subset(m.com_tuples, 'Stock'),
        doc='Commodities that can be purchased at some site(s)')
    m.com_sell = pyomo.Set(
        within=m.com,
        initialize=commodity_subset(m.com_tuples, 'Sell'),
        doc='Commodities that can be sold')
    m.com_buy = pyomo.Set(
        within=m.com,
        initialize=commodity_subset(m.com_tuples, 'Buy'),
        doc='Commodities that can be purchased')
    m.com_demand = pyomo.Set(
        within=m.com,
        initialize=commodity_subset(m.com_tuples, 'Demand'),
        doc='Commodities that have a demand (implies timeseries)')
    m.com_env = pyomo.Set(
        within=m.com,
        initialize=commodity_subset(m.com_tuples, 'Env'),
        doc='Commodities that (might) have a maximum creation limit')

    # Derive multiplier for all energy based costs
    m.commodity['stf_dist'] = (m.commodity['support_timeframe'].
                               apply(stf_dist, m=m))
    m.commodity['c_helper'] = (m.commodity['support_timeframe'].
                               apply(cost_helper, m=m))
    m.commodity['c_helper2'] = m.commodity['stf_dist'].apply(cost_helper2, m=m)
    m.commodity['cost_factor'] = (m.commodity['c_helper'] *
                                  m.commodity['c_helper2'])

    m.process['stf_dist'] = m.process['support_timeframe'].apply(stf_dist, m=m)
    m.process['c_helper'] = (m.process['support_timeframe'].
                             apply(cost_helper, m=m))
    m.process['c_helper2'] = m.process['stf_dist'].apply(cost_helper2, m=m)
    m.process['cost_factor'] = m.process['c_helper'] * m.process['c_helper2']

    m.transmission['stf_dist'] = (m.transmission['support_timeframe'].
                                  apply(stf_dist, m=m))
    m.transmission['c_helper'] = (m.transmission['support_timeframe'].
                                  apply(cost_helper, m=m))
    m.transmission['c_helper2'] = (m.transmission['stf_dist'].
                                   apply(cost_helper2, m=m))
    m.transmission['cost_factor'] = (m.transmission['c_helper'] *
                                     m.transmission['c_helper2'])

    m.storage['stf_dist'] = m.storage['support_timeframe'].apply(stf_dist, m=m)
    m.storage['c_helper'] = (m.storage['support_timeframe']
                             .apply(cost_helper, m=m))
    m.storage['c_helper2'] = m.storage['stf_dist'].apply(cost_helper2, m=m)
    m.storage['cost_factor'] = m.storage['c_helper'] * m.storage['c_helper2']

    # Parameters

    # weight = length of year (hours) / length of simulation (hours)
    # weight scales costs and emissions from length of simulation to a full
    # year, making comparisons among cost types (invest is annualized, fixed
    # costs are annual by default, variable costs are scaled by weight) and
    # among different simulation durations meaningful.
    m.weight = pyomo.Param(
        initialize=float(8760) / (len(m.tm) * dt),
        doc='Pre-factor for variable costs and emissions for an annual result')

    # dt = spacing between timesteps. Required for storage equation that
    # converts between energy (storage content, e_sto_con) and power (all other
    # quantities that start with "e_")
    m.dt = pyomo.Param(
        initialize=dt,
        doc='Time step duration (in hours), default: 1')

    # Variables

    # costs
    m.costs = pyomo.Var(
        m.cost_type,
        within=pyomo.Reals,
        doc='Costs by type (EUR/a)')

    # commodity
    m.e_co_stock = pyomo.Var(
        m.tm, m.com_tuples,
        within=pyomo.NonNegativeReals,
        doc='Use of stock commodity source (MW) per timestep')
    m.e_co_sell = pyomo.Var(
        m.tm, m.com_tuples,
        within=pyomo.NonNegativeReals,
        doc='Use of sell commodity source (MW) per timestep')
    m.e_co_buy = pyomo.Var(
        m.tm, m.com_tuples,
        within=pyomo.NonNegativeReals,
        doc='Use of buy commodity source (MW) per timestep')

    # process
    m.cap_pro = pyomo.Var(
        m.pro_tuples,
        within=pyomo.NonNegativeReals,
        doc='Total process capacity (MW)')
    m.cap_pro_new = pyomo.Var(
        m.pro_tuples,
        within=pyomo.NonNegativeReals,
        doc='New process capacity (MW)')
    m.tau_pro = pyomo.Var(
        m.t, m.pro_tuples,
        within=pyomo.NonNegativeReals,
        doc='Power flow (MW) through process')
    m.e_pro_in = pyomo.Var(
        m.tm, m.pro_tuples, m.com,
        within=pyomo.NonNegativeReals,
        doc='Power flow of commodity into process (MW) per timestep')
    m.e_pro_out = pyomo.Var(
        m.tm, m.pro_tuples, m.com,
        within=pyomo.NonNegativeReals,
        doc='Power flow out of process (MW) per timestep')

    m.cap_online = pyomo.Var(
        m.t, m.pro_partial_tuples,
        within=pyomo.NonNegativeReals,
        doc='Online capacity (MW) of process per timestep')
    m.startup_pro = pyomo.Var(
        m.tm, m.pro_partial_tuples,
        within=pyomo.NonNegativeReals,
        doc='Started capacity (MW) of process per timestep')

    # transmission
    m.cap_tra = pyomo.Var(
        m.tra_tuples,
        within=pyomo.NonNegativeReals,
        doc='Total transmission capacity (MW)')
    m.cap_tra_new = pyomo.Var(
        m.tra_tuples,
        within=pyomo.NonNegativeReals,
        doc='New transmission capacity (MW)')
    m.e_tra_in = pyomo.Var(
        m.tm, m.tra_tuples,
        within=pyomo.NonNegativeReals,
        doc='Power flow into transmission line (MW) per timestep')
    m.e_tra_out = pyomo.Var(
        m.tm, m.tra_tuples,
        within=pyomo.NonNegativeReals,
        doc='Power flow out of transmission line (MW) per timestep')

    # storage
    m.cap_sto_c = pyomo.Var(
        m.sto_tuples,
        within=pyomo.NonNegativeReals,
        doc='Total storage size (MWh)')
    m.cap_sto_c_new = pyomo.Var(
        m.sto_tuples,
        within=pyomo.NonNegativeReals,
        doc='New storage size (MWh)')
    m.cap_sto_p = pyomo.Var(
        m.sto_tuples,
        within=pyomo.NonNegativeReals,
        doc='Total storage power (MW)')
    m.cap_sto_p_new = pyomo.Var(
        m.sto_tuples,
        within=pyomo.NonNegativeReals,
        doc='New  storage power (MW)')
    m.e_sto_in = pyomo.Var(
        m.tm, m.sto_tuples,
        within=pyomo.NonNegativeReals,
        doc='Power flow into storage (MW) per timestep')
    m.e_sto_out = pyomo.Var(
        m.tm, m.sto_tuples,
        within=pyomo.NonNegativeReals,
        doc='Power flow out of storage (MW) per timestep')
    m.e_sto_con = pyomo.Var(
        m.t, m.sto_tuples,
        within=pyomo.NonNegativeReals,
        doc='Energy content of storage (MWh) in timestep')

    # demand side management
    m.dsm_up = pyomo.Var(
        m.tm, m.dsm_site_tuples,
        within=pyomo.NonNegativeReals,
        doc='DSM upshift')
    m.dsm_down = pyomo.Var(
        m.dsm_down_tuples,
        within=pyomo.NonNegativeReals,
        doc='DSM downshift')

    # Equation declarations
    # equation bodies are defined in separate functions, referred to here by
    # their name in the "rule" keyword.

    # commodity
    m.res_vertex = pyomo.Constraint(
        m.tm, m.com_tuples,
        rule=res_vertex_rule,
        doc='storage + transmission + process + source + buy - sell == demand')
    m.res_stock_step = pyomo.Constraint(
        m.tm, m.com_tuples,
        rule=res_stock_step_rule,
        doc='stock commodity input per step <= commodity.maxperstep')
    m.res_stock_total = pyomo.Constraint(
        m.com_tuples,
        rule=res_stock_total_rule,
        doc='total stock commodity input <= commodity.max')
    m.res_sell_step = pyomo.Constraint(
        m.tm, m.com_tuples,
        rule=res_sell_step_rule,
        doc='sell commodity output per step <= commodity.maxperstep')
    m.res_sell_total = pyomo.Constraint(
        m.com_tuples,
        rule=res_sell_total_rule,
        doc='total sell commodity output <= commodity.max')
    m.res_buy_step = pyomo.Constraint(
        m.tm, m.com_tuples,
        rule=res_buy_step_rule,
        doc='buy commodity output per step <= commodity.maxperstep')
    m.res_buy_total = pyomo.Constraint(
        m.com_tuples,
        rule=res_buy_total_rule,
        doc='total buy commodity output <= commodity.max')
    m.res_env_step = pyomo.Constraint(
        m.tm, m.com_tuples,
        rule=res_env_step_rule,
        doc='environmental output per step <= commodity.maxperstep')
    m.res_env_total = pyomo.Constraint(
        m.com_tuples,
        rule=res_env_total_rule,
        doc='total environmental commodity output <= commodity.max')

    # process
    m.def_process_capacity = pyomo.Constraint(
        m.pro_tuples,
        rule=def_process_capacity_rule,
        doc='total process capacity = inst-cap + new capacity')
    m.def_process_input = pyomo.Constraint(
        m.tm, m.pro_input_tuples - m.pro_partial_input_tuples,
        rule=def_process_input_rule,
        doc='process input = process throughput * input ratio')
    m.def_process_output = pyomo.Constraint(
        m.tm, m.pro_output_tuples - m.pro_partial_output_tuples,
        rule=def_process_output_rule,
        doc='process output = process throughput * output ratio')
    m.def_intermittent_supply = pyomo.Constraint(
        m.tm, m.pro_input_tuples,
        rule=def_intermittent_supply_rule,
        doc='process output = process capacity * supim timeseries')
    m.res_process_throughput_by_capacity = pyomo.Constraint(
        m.tm, m.pro_tuples,
        rule=res_process_throughput_by_capacity_rule,
        doc='process throughput <= total process capacity')
    m.res_process_maxgrad_lower = pyomo.Constraint(
        m.tm, m.pro_maxgrad_tuples,
        rule=res_process_maxgrad_lower_rule,
        doc='throughput may not decrease faster than maximal gradient')
    m.res_process_maxgrad_upper = pyomo.Constraint(
        m.tm, m.pro_maxgrad_tuples,
        rule=res_process_maxgrad_upper_rule,
        doc='throughput may not increase faster than maximal gradient')
    m.res_process_capacity = pyomo.Constraint(
        m.pro_tuples,
        rule=res_process_capacity_rule,
        doc='process.cap-lo <= total process capacity <= process.cap-up')

    m.res_area = pyomo.Constraint(
        m.sit_tuples,
        rule=res_area_rule,
        doc='used process area <= total process area')

    m.res_sell_buy_symmetry = pyomo.Constraint(
        m.pro_input_tuples,
        rule=res_sell_buy_symmetry_rule,
        doc='power connection capacity must be symmetric in both directions')

    m.res_throughput_by_online_capacity_min = pyomo.Constraint(
        m.tm, m.pro_partial_tuples,
        rule=res_throughput_by_online_capacity_min_rule,
        doc='cap_online * min-fraction <= tau_pro')
    m.res_throughput_by_online_capacity_max = pyomo.Constraint(
        m.tm, m.pro_partial_tuples,
        rule=res_throughput_by_online_capacity_max_rule,
        doc='tau_pro <= cap_online')
    m.def_partial_process_input = pyomo.Constraint(
        m.tm, m.pro_partial_input_tuples,
        rule=def_partial_process_input_rule,
        doc='e_pro_in = '
            ' cap_online * min_fraction * (r - R) / (1 - min_fraction)'
            ' + tau_pro * (R - min_fraction * r) / (1 - min_fraction)')
    m.def_partial_process_output = pyomo.Constraint(
        m.tm, m.pro_partial_output_tuples,
        rule=def_partial_process_output_rule,
        doc='e_pro_out = '
            ' cap_online * min_fraction * (r - R) / (1 - min_fraction)'
            ' + tau_pro * (R - min_fraction * r) / (1 - min_fraction)')
    m.res_cap_online_by_cap_pro = pyomo.Constraint(
        m.tm, m.pro_partial_tuples,
        rule=res_cap_online_by_cap_pro_rule,
        doc='online capacity <= process capacity')
    m.def_startup_capacity = pyomo.Constraint(
        m.tm, m.pro_partial_tuples,
        rule=def_startup_capacity_rule,
        doc='startup_capacity[t] >= cap_online[t] - cap_online[t-1]')

    # transmission
    m.def_transmission_capacity = pyomo.Constraint(
        m.tra_tuples,
        rule=def_transmission_capacity_rule,
        doc='total transmission capacity = inst-cap + new capacity')
    m.def_transmission_output = pyomo.Constraint(
        m.tm, m.tra_tuples,
        rule=def_transmission_output_rule,
        doc='transmission output = transmission input * efficiency')
    m.res_transmission_input_by_capacity = pyomo.Constraint(
        m.tm, m.tra_tuples,
        rule=res_transmission_input_by_capacity_rule,
        doc='transmission input <= total transmission capacity')
    m.res_transmission_capacity = pyomo.Constraint(
        m.tra_tuples,
        rule=res_transmission_capacity_rule,
        doc='transmission.cap-lo <= total transmission capacity <= '
            'transmission.cap-up')
    m.res_transmission_symmetry = pyomo.Constraint(
        m.tra_tuples,
        rule=res_transmission_symmetry_rule,
        doc='total transmission capacity must be symmetric in both directions')

    # storage
    m.def_storage_state = pyomo.Constraint(
        m.tm, m.sto_tuples,
        rule=def_storage_state_rule,
        doc='storage[t] = storage[t-1] * (1 - discharge) + input - output')
    m.def_storage_power = pyomo.Constraint(
        m.sto_tuples,
        rule=def_storage_power_rule,
        doc='storage power = inst-cap + new power')
    m.def_storage_capacity = pyomo.Constraint(
        m.sto_tuples,
        rule=def_storage_capacity_rule,
        doc='storage capacity = inst-cap + new capacity')
    m.res_storage_input_by_power = pyomo.Constraint(
        m.tm, m.sto_tuples,
        rule=res_storage_input_by_power_rule,
        doc='storage input <= storage power')
    m.res_storage_output_by_power = pyomo.Constraint(
        m.tm, m.sto_tuples,
        rule=res_storage_output_by_power_rule,
        doc='storage output <= storage power')
    m.res_storage_state_by_capacity = pyomo.Constraint(
        m.t, m.sto_tuples,
        rule=res_storage_state_by_capacity_rule,
        doc='storage content <= storage capacity')
    m.res_storage_power = pyomo.Constraint(
        m.sto_tuples,
        rule=res_storage_power_rule,
        doc='storage.cap-lo-p <= storage power <= storage.cap-up-p')
    m.res_storage_capacity = pyomo.Constraint(
        m.sto_tuples,
        rule=res_storage_capacity_rule,
        doc='storage.cap-lo-c <= storage capacity <= storage.cap-up-c')
    m.res_initial_and_final_storage_state = pyomo.Constraint(
        m.t, m.sto_tuples,
        rule=res_initial_and_final_storage_state_rule,
        doc='storage content initial == and final >= storage.init * capacity')

    # demand side management
    m.def_dsm_variables = pyomo.Constraint(
        m.tm, m.dsm_site_tuples,
        rule=def_dsm_variables_rule,
        doc='DSMup * efficiency factor n == DSMdo')

    m.res_dsm_upward = pyomo.Constraint(
        m.tm, m.dsm_site_tuples,
        rule=res_dsm_upward_rule,
        doc='DSMup <= Cup (threshold capacity of DSMup)')

    m.res_dsm_downward = pyomo.Constraint(
        m.tm, m.dsm_site_tuples,
        rule=res_dsm_downward_rule,
        doc='DSMdo <= Cdo (threshold capacity of DSMdo)')

    m.res_dsm_maximum = pyomo.Constraint(
        m.tm, m.dsm_site_tuples,
        rule=res_dsm_maximum_rule,
        doc='DSMup + DSMdo <= max(Cup,Cdo)')

    m.res_dsm_recovery = pyomo.Constraint(
        m.tm, m.dsm_site_tuples,
        rule=res_dsm_recovery_rule,
        doc='DSMup(t, t + recovery time R) <= Cup * delay time L')

    m.res_global_co2_limit = pyomo.Constraint(
        m.stf,
        rule=res_global_co2_limit_rule,
        doc='total co2 commodity output <= global.prop CO2 limit')

    # costs
    m.def_costs = pyomo.Constraint(
        m.cost_type,
        rule=def_costs_rule,
        doc='main cost function by cost type')
    m.obj = pyomo.Objective(
        rule=obj_rule,
        sense=pyomo.minimize,
        doc='minimize(cost = sum of all cost types)')

    if dual:
        m.dual = pyomo.Suffix(direction=pyomo.Suffix.IMPORT)
    return m


# Constraints

# commodity

# vertex equation: calculate balance for given commodity and site;
# contains implicit constraints for process activity, import/export and
# storage activity (calculated by function commodity_balance);
# contains implicit constraint for stock commodity source term
def res_vertex_rule(m, tm, stf, sit, com, com_type):
    # environmental or supim commodities don't have this constraint (yet)
    if com in m.com_env:
        return pyomo.Constraint.Skip
    if com in m.com_supim:
        return pyomo.Constraint.Skip

    # helper function commodity_balance calculates balance from input to
    # and output from processes, storage and transmission.
    # if power_surplus > 0: production/storage/imports create net positive
    #                       amount of commodity com
    # if power_surplus < 0: production/storage/exports consume a net
    #                       amount of the commodity com
    power_surplus = - commodity_balance(m, tm, stf, sit, com)

    # if com is a stock commodity, the commodity source term e_co_stock
    # can supply a possibly negative power_surplus
    if com in m.com_stock:
        power_surplus += m.e_co_stock[tm, stf, sit, com, com_type]

    # if com is a sell commodity, the commodity source term e_co_sell
    # can supply a possibly positive power_surplus
    if com in m.com_sell:
        power_surplus -= m.e_co_sell[tm, stf, sit, com, com_type]

    # if com is a buy commodity, the commodity source term e_co_buy
    # can supply a possibly negative power_surplus
    if com in m.com_buy:
        power_surplus += m.e_co_buy[tm, stf, sit, com, com_type]

    # if com is a demand commodity, the power_surplus is reduced by the
    # demand value; no scaling by m.dt or m.weight is needed here, as this
    # constraint is about power (MW), not energy (MWh)
    if com in m.com_demand:
        try:
            power_surplus -= m.demand.loc[(stf, tm)][sit, com]
        except KeyError:
            pass
    # if sit com is a dsm tuple, the power surplus is decreased by the
    # upshifted demand and increased by the downshifted demand.
    if (stf, sit, com) in m.dsm_site_tuples:
        power_surplus -= m.dsm_up[tm, stf, sit, com]
        power_surplus += sum(m.dsm_down[t, tm, stf, sit, com]
                             for t in dsm_time_tuples(
                                 tm, m.timesteps[1:],
                                 m.dsm['delay'].loc[stf, sit, com]))
    return power_surplus == 0


# demand side management (DSM) constraints


# DSMup == DSMdo * efficiency factor n
def def_dsm_variables_rule(m, tm, stf, sit, com):
    dsm_down_sum = 0
    for tt in dsm_time_tuples(tm,
                              m.timesteps[1:],
                              m.dsm['delay'].loc[stf, sit, com]):
        dsm_down_sum += m.dsm_down[tm, tt, stf, sit, com]
    return (dsm_down_sum == m.dsm_up[tm, stf, sit, com] *
            m.dsm.loc[stf, sit, com]['eff'])


# DSMup <= Cup (threshold capacity of DSMup)
def res_dsm_upward_rule(m, tm, stf, sit, com):
    return (m.dsm_up[tm, stf, sit, com] <=
            int(m.dsm.loc[stf, sit, com]['cap-max-up']))


# DSMdo <= Cdo (threshold capacity of DSMdo)
def res_dsm_downward_rule(m, tm, stf, sit, com):
    dsm_down_sum = 0
    for t in dsm_time_tuples(tm,
                             m.timesteps[1:],
                             m.dsm['delay'].loc[stf, sit, com]):
        dsm_down_sum += m.dsm_down[t, tm, stf, sit, com]
    return dsm_down_sum <= m.dsm.loc[stf, sit, com]['cap-max-do']


# DSMup + DSMdo <= max(Cup,Cdo)
def res_dsm_maximum_rule(m, tm, stf, sit, com):
    dsm_down_sum = 0
    for t in dsm_time_tuples(tm,
                             m.timesteps[1:],
                             m.dsm['delay'].loc[stf, sit, com]):
        dsm_down_sum += m.dsm_down[t, tm, stf, sit, com]

    max_dsm_limit = max(m.dsm.loc[stf, sit, com]['cap-max-up'],
                        m.dsm.loc[stf, sit, com]['cap-max-do'])
    return m.dsm_up[tm, stf, sit, com] + dsm_down_sum <= max_dsm_limit


# DSMup(t, t + recovery time R) <= Cup * delay time L
def res_dsm_recovery_rule(m, tm, stf, sit, com):
    dsm_up_sum = 0
    for t in dsm_recovery(tm,
                          m.timesteps[1:],
                          m.dsm['recov'].loc[stf, sit, com]):
        dsm_up_sum += m.dsm_up[t, stf, sit, com]
    return dsm_up_sum <= (m.dsm.loc[stf, sit, com]['cap-max-up'] *
                          m.dsm['delay'].loc[stf, sit, com])


# stock commodity purchase == commodity consumption, according to
# commodity_balance of current (time step, site, commodity);
# limit stock commodity use per time step
def res_stock_step_rule(m, tm, stf, sit, com, com_type):
    if com not in m.com_stock:
        return pyomo.Constraint.Skip
    else:
        return (m.e_co_stock[tm, stf, sit, com, com_type] <=
                m.commodity.loc[stf, sit, com, com_type]['maxperstep'])


# limit stock commodity use in total (scaled to annual consumption, thanks
# to m.weight)
def res_stock_total_rule(m, stf, sit, com, com_type):
    if com not in m.com_stock:
        return pyomo.Constraint.Skip
    else:
        # calculate total consumption of commodity com
        total_consumption = 0
        for tm in m.tm:
            total_consumption += (
                m.e_co_stock[tm, stf, sit, com, com_type] * m.dt)
        total_consumption *= m.weight
        return (total_consumption <=
                m.commodity.loc[stf, sit, com, com_type]['max'])


# limit sell commodity use per time step
def res_sell_step_rule(m, tm, stf, sit, com, com_type):
    if com not in m.com_sell:
        return pyomo.Constraint.Skip
    else:
        return (m.e_co_sell[tm, stf, sit, com, com_type] <=
                m.commodity.loc[stf, sit, com, com_type]['maxperstep'])


# limit sell commodity use in total (scaled to annual consumption, thanks
# to m.weight)
def res_sell_total_rule(m, stf, sit, com, com_type):
    if com not in m.com_sell:
        return pyomo.Constraint.Skip
    else:
        # calculate total sale of commodity com
        total_consumption = 0
        for tm in m.tm:
            total_consumption += (
                m.e_co_sell[tm, stf, sit, com, com_type] * m.dt)
        total_consumption *= m.weight
        return (total_consumption <=
                m.commodity.loc[stf, sit, com, com_type]['max'])


# limit buy commodity use per time step
def res_buy_step_rule(m, tm, stf, sit, com, com_type):
    if com not in m.com_buy:
        return pyomo.Constraint.Skip
    else:
        return (m.e_co_buy[tm, stf, sit, com, com_type] <=
                m.commodity.loc[stf, sit, com, com_type]['maxperstep'])


# limit buy commodity use in total (scaled to annual consumption, thanks
# to m.weight)
def res_buy_total_rule(m, stf, sit, com, com_type):
    if com not in m.com_buy:
        return pyomo.Constraint.Skip
    else:
        # calculate total sale of commodity com
        total_consumption = 0
        for tm in m.tm:
            total_consumption += (
                m.e_co_buy[tm, stf, sit, com, com_type] * m.dt)
        total_consumption *= m.weight
        return (total_consumption <=
                m.commodity.loc[stf, sit, com, com_type]['max'])


# environmental commodity creation == - commodity_balance of that commodity
# used for modelling emissions (e.g. CO2) or other end-of-pipe results of
# any process activity;
# limit environmental commodity output per time step
def res_env_step_rule(m, tm, stf, sit, com, com_type):
    if com not in m.com_env:
        return pyomo.Constraint.Skip
    else:
        environmental_output = - commodity_balance(m, tm, stf, sit, com)
        return (environmental_output <=
                m.commodity.loc[stf, sit, com, com_type]['maxperstep'])


# limit environmental commodity output in total (scaled to annual
# emissions, thanks to m.weight)
def res_env_total_rule(m, stf, sit, com, com_type):
    if com not in m.com_env:
        return pyomo.Constraint.Skip
    else:
        # calculate total creation of environmental commodity com
        env_output_sum = 0
        for tm in m.tm:
            env_output_sum += (- commodity_balance(m, tm, stf, sit, com) *
                               m.dt)
        env_output_sum *= m.weight
        return (env_output_sum <=
                m.commodity.loc[stf, sit, com, com_type]['max'])


# process

# process capacity == new capacity + existing capacity
def def_process_capacity_rule(m, stf, sit, pro):
    if (sit, pro, stf) in m.inst_pro_tuples:
        return (m.cap_pro[stf, sit, pro] ==
            sum(m.cap_pro_new[stf_built, sit, pro]
            for stf_built in m.stf
            if (sit, pro, stf_built, stf) in m.operational_pro_tuples) + 
            m.process.loc[min(m.stf), sit, pro]['inst-cap'])
    else:
        return (m.cap_pro[stf, sit, pro] ==
            sum(m.cap_pro_new[stf_built, sit, pro]
            for stf_built in m.stf
            if (sit, pro, stf_built, stf) in m.operational_pro_tuples))


# process input power == process throughput * input ratio
def def_process_input_rule(m, tm, stf, sit, pro, com):
    return (m.e_pro_in[tm, stf, sit, pro, com] ==
            m.tau_pro[tm, stf, sit, pro] * m.r_in.loc[stf, pro, com])


# process output power = process throughput * output ratio
def def_process_output_rule(m, tm, stf, sit, pro, co):
    return (m.e_pro_out[tm, stf, sit, pro, co] ==
            m.tau_pro[tm, stf, sit, pro] * m.r_out.loc[stf, pro, co])


# process input (for supim commodity) = process capacity * timeseries
def def_intermittent_supply_rule(m, tm, stf, sit, pro, coin):
    if coin in m.com_supim:
        return (m.e_pro_in[tm, stf, sit, pro, coin] ==
                m.cap_pro[stf, sit, pro] * m.supim.loc[stf, tm][sit, coin])
    else:
        return pyomo.Constraint.Skip


# process throughput <= process capacity
def res_process_throughput_by_capacity_rule(m, tm, stf, sit, pro):
    return (m.tau_pro[tm, stf, sit, pro] <= m.cap_pro[stf, sit, pro])


def res_process_maxgrad_lower_rule(m, t, stf, sit, pro):
    return (m.tau_pro[t-1, stf, sit, pro] -
            m.cap_pro[stf, sit, pro] *
            m.process.loc[stf, sit, pro]['max-grad'] * m.dt <=
            m.tau_pro[t, stf, sit, pro])


def res_process_maxgrad_upper_rule(m, t, stf, sit, pro):
    return (m.tau_pro[t-1, stf, sit, pro] +
            m.cap_pro[stf, sit, pro] *
            m.process.loc[stf, sit, pro]['max-grad'] * m.dt >=
            m.tau_pro[t, stf, sit, pro])


def res_throughput_by_online_capacity_min_rule(m, tm, stf, sit, pro):
    return (m.tau_pro[tm, stf, sit, pro] >=
            m.cap_online[tm, stf, sit, pro] *
            m.process.loc[stf, sit, pro]['min-fraction'])


def res_throughput_by_online_capacity_max_rule(m, tm, stf, sit, pro):
    return (m.tau_pro[tm, stf, sit, pro] <= m.cap_online[tm, stf, sit, pro])


def def_partial_process_input_rule(m, tm, stf, sit, pro, coin):
    # input ratio at maximum operation point
    R = m.r_in.loc[stf, pro, coin]
    # input ratio at lowest operation point
    r = m.r_in_min_fraction[stf, pro, coin]
    min_fraction = m.process.loc[stf, sit, pro]['min-fraction']

    online_factor = min_fraction * (r - R) / (1 - min_fraction)
    throughput_factor = (R - min_fraction * r) / (1 - min_fraction)

<<<<<<< HEAD
    return (m.e_pro_in[tm, stf, sit, pro, coin] ==
            m.cap_online[tm, stf, sit, pro] * online_factor +
            m.tau_pro[tm, stf, sit, pro] * throughput_factor)
=======
    return (m.e_pro_in[tm, sit, pro, coin] ==
            m.cap_pro[sit, pro] * online_factor +
            m.tau_pro[tm, sit, pro] * throughput_factor)
>>>>>>> d667655d


def def_partial_process_output_rule(m, tm, stf, sit, pro, coo):
    # input ratio at maximum operation point
    R = m.r_out.loc[stf, pro, coo]
    # input ratio at lowest operation point
    r = m.r_out_min_fraction[stf, pro, coo]
    min_fraction = m.process.loc[stf, sit, pro]['min-fraction']

    online_factor = min_fraction * (r - R) / (1 - min_fraction)
    throughput_factor = (R - min_fraction * r) / (1 - min_fraction)

<<<<<<< HEAD
    return (m.e_pro_out[tm, stf, sit, pro, coo] ==
            m.cap_online[tm, stf, sit, pro] * online_factor +
            m.tau_pro[tm, stf, sit, pro] * throughput_factor)
=======
    return (m.e_pro_out[tm, sit, pro, coo] ==
            m.cap_pro[sit, pro] * online_factor +
            m.tau_pro[tm, sit, pro] * throughput_factor)
>>>>>>> d667655d


def res_cap_online_by_cap_pro_rule(m, tm, stf, sit, pro):
    return m.cap_online[tm, stf, sit, pro] <= m.cap_pro[stf, sit, pro]


def def_startup_capacity_rule(m, tm, stf, sit, pro):
    return (m.startup_pro[tm, stf, sit, pro] >=
            m.cap_online[tm, stf, sit, pro] -
            m.cap_online[tm-1, stf, sit, pro])


# lower bound <= process capacity <= upper bound
def res_process_capacity_rule(m, stf, sit, pro):
    return (m.process.loc[stf, sit, pro]['cap-lo'],
            m.cap_pro[stf, sit, pro],
            m.process.loc[stf, sit, pro]['cap-up'])


# used process area <= maximal process area
def res_area_rule(m, stf, sit):
    if m.site.loc[stf, sit]['area'] >= 0 and sum(
                         m.process.loc[(st, s, p), 'area-per-cap']
                         for (st, s, p) in m.pro_area_tuples
                         if s == sit and st == stf) > 0:
        total_area = sum(m.cap_pro[st, s, p] *
                         m.process.loc[(st, s, p), 'area-per-cap']
                         for (st, s, p) in m.pro_area_tuples
                         if s == sit and st == stf)
        return total_area <= m.site.loc[stf, sit]['area']
    else:
        # Skip constraint, if area is not numeric
        return pyomo.Constraint.Skip


# power connection capacity: Sell == Buy
def res_sell_buy_symmetry_rule(m, stf, sit_in, pro_in, coin):
    # constraint only for sell and buy processes
    # and the processes must be in the same site
    if coin in m.com_buy:
        sell_pro = search_sell_buy_tuple(m, stf, sit_in, pro_in, coin)
        if sell_pro is None:
            return pyomo.Constraint.Skip
        else:
            return (m.cap_pro[stf, sit_in, pro_in] ==
                    m.cap_pro[stf, sit_in, sell_pro])
    else:
        return pyomo.Constraint.Skip


# transmission

# transmission capacity == new capacity + existing capacity
def def_transmission_capacity_rule(m, stf, sin, sout, tra, com):
    if (sin, sout, tra, com, stf) in m.inst_tra_tuples:
        return (m.cap_tra[stf, sin, sout, tra, com] ==
                sum(m.cap_tra_new[stf_built, sin, sout, tra, com]
                for stf_built in m.stf
                if (sin, sout, tra, com, stf_built, stf) in
                m.operational_tra_tuples) +
                m.transmission.loc[min(m.stf), sin, sout, tra, com]
                ['inst-cap'])
    else:
        return (m.cap_tra[stf, sin, sout, tra, com] ==
                sum(m.cap_tra_new[stf_built, sin, sout, tra, com]
                for stf_built in m.stf
                if (sin, sout, tra, com, stf_built, stf) in
                m.operational_tra_tuples))


# transmission output == transmission input * efficiency
def def_transmission_output_rule(m, tm, stf, sin, sout, tra, com):
    return (m.e_tra_out[tm, stf, sin, sout, tra, com] ==
            m.e_tra_in[tm, stf, sin, sout, tra, com] *
            m.transmission.loc[stf, sin, sout, tra, com]['eff'])


# transmission input <= transmission capacity
def res_transmission_input_by_capacity_rule(m, tm, stf, sin, sout, tra, com):
    return (m.e_tra_in[tm, stf, sin, sout, tra, com] <=
            m.cap_tra[stf, sin, sout, tra, com])


# lower bound <= transmission capacity <= upper bound
def res_transmission_capacity_rule(m, stf, sin, sout, tra, com):
    return (m.transmission.loc[stf, sin, sout, tra, com]['cap-lo'],
            m.cap_tra[stf, sin, sout, tra, com],
            m.transmission.loc[stf, sin, sout, tra, com]['cap-up'])


# transmission capacity from A to B == transmission capacity from B to A
def res_transmission_symmetry_rule(m, stf, sin, sout, tra, com):
    return m.cap_tra[stf, sin, sout, tra, com] == (m.cap_tra
                                                   [stf, sout, sin, tra, com])


# storage

# storage content in timestep [t] == storage content[t-1] * (1-discharge)
# + newly stored energy * input efficiency
# - retrieved energy / output efficiency
def def_storage_state_rule(m, t, stf, sit, sto, com):
    return (m.e_sto_con[t, stf, sit, sto, com] ==
            m.e_sto_con[t-1, stf, sit, sto, com] *
            (1 - m.storage.loc[stf, sit, sto, com]['discharge']) +
            m.e_sto_in[t, stf, sit, sto, com] *
            m.storage.loc[stf, sit, sto, com]['eff-in'] * m.dt -
            m.e_sto_out[t, stf, sit, sto, com] /
            m.storage.loc[stf, sit, sto, com]['eff-out'] * m.dt)


def def_storage_power_rule(m, stf, sit, sto, com):
    if (sit, sto, com, stf) in m.inst_sto_tuples:
        return (m.cap_sto_p[stf, sit, sto, com] ==
                sum(m.cap_sto_p_new[stf_built, sit, sto, com]
                for stf_built in m.stf
                if (sit, sto, com, stf_built, stf) in
                    m.operational_sto_tuples) +
                m.storage.loc[min(m.stf), sit, sto, com]['inst-cap-p'])
    else:
        return (m.cap_sto_p[stf, sit, sto, com] ==
                sum(m.cap_sto_p_new[stf_built, sit, sto, com]
                for stf_built in m.stf
                if (sit, sto, com, stf_built, stf) in m.operational_sto_tuples)
                )

# storage capacity == new storage capacity + existing storage capacity
def def_storage_capacity_rule(m, stf, sit, sto, com):
    if (sit, sto, com, stf) in m.inst_sto_tuples:
        return (m.cap_sto_c[stf, sit, sto, com] ==
                sum(m.cap_sto_c_new[stf_built, sit, sto, com]
                for stf_built in m.stf
                if (sit, sto, com, stf_built, stf) in
                    m.operational_sto_tuples) +
                m.storage.loc[min(m.stf), sit, sto, com]['inst-cap-c'])
    else:
        return (m.cap_sto_c[stf, sit, sto, com] ==
                sum(m.cap_sto_c_new[stf_built, sit, sto, com]
                for stf_built in m.stf
                if (sit, sto, com, stf_built, stf) in m.operational_sto_tuples)
                )


# storage input <= storage power
def res_storage_input_by_power_rule(m, t, stf, sit, sto, com):
    return m.e_sto_in[t, stf, sit, sto, com] <= m.cap_sto_p[stf, sit, sto, com]


# storage output <= storage power
def res_storage_output_by_power_rule(m, t, stf, sit, sto, co):
    return m.e_sto_out[t, stf, sit, sto, co] <= m.cap_sto_p[stf, sit, sto, co]


# storage content <= storage capacity
def res_storage_state_by_capacity_rule(m, t, stf, sit, sto, com):
    return (m.e_sto_con[t, stf, sit, sto, com] <=
            m.cap_sto_c[stf, sit, sto, com])


# lower bound <= storage power <= upper bound
def res_storage_power_rule(m, stf, sit, sto, com):
    return (m.storage.loc[stf, sit, sto, com]['cap-lo-p'],
            m.cap_sto_p[stf, sit, sto, com],
            m.storage.loc[stf, sit, sto, com]['cap-up-p'])


# lower bound <= storage capacity <= upper bound
def res_storage_capacity_rule(m, stf, sit, sto, com):
    return (m.storage.loc[stf, sit, sto, com]['cap-lo-c'],
            m.cap_sto_c[stf, sit, sto, com],
            m.storage.loc[stf, sit, sto, com]['cap-up-c'])


# initialization of storage content in first timestep t[1]
# forced minimun  storage content in final timestep t[len(m.t)]
# content[t=1] == storage capacity * fraction <= content[t=final]
def res_initial_and_final_storage_state_rule(m, t, stf, sit, sto, com):
    if t == m.t[1]:  # first timestep (Pyomo uses 1-based indexing)
        return (m.e_sto_con[t, stf, sit, sto, com] ==
                m.cap_sto_c[stf, sit, sto, com] *
                m.storage.loc[stf, sit, sto, com]['init'])
    elif t == m.t[len(m.t)]:  # last timestep
        return (m.e_sto_con[t, stf, sit, sto, com] >=
                m.cap_sto_c[stf, sit, sto, com] *
                m.storage.loc[stf, sit, sto, com]['init'])
    else:
        return pyomo.Constraint.Skip


# total CO2 output <= Global CO2 limit
def res_global_co2_limit_rule(m, stf):
    if math.isinf(m.global_prop.loc[stf, 'CO2 limit']['value']):
        return pyomo.Constraint.Skip
    elif m.global_prop.loc[stf, 'CO2 limit']['value'] > 0:
        co2_output_sum = 0
        for tm in m.tm:
            for sit in m.sit:
                # minus because negative commodity_balance represents creation
                # of that commodity.
                co2_output_sum += (- commodity_balance(m, tm,
                                                       stf, sit, 'CO2') *
                                   m.dt)

        # scaling to annual output (cf. definition of m.weight)
        co2_output_sum *= m.weight
        return (co2_output_sum <= m.global_prop.loc[stf, 'CO2 limit']['value'])
    else:
        return pyomo.Constraint.Skip


# Objective
def def_costs_rule(m, cost_type):
    """Calculate total costs by cost type.

    Sums up process activity and capacity expansions
    and sums them in the cost types that are specified in the set
    m.cost_type. To change or add cost types, add/change entries
    there and modify the if/elif cases in this function accordingly.

    Cost types are
      - Investment costs for process power, storage power and
        storage capacity. They are multiplied by the investment
        factors. Rest values of units are subtracted.
      - Fixed costs for process power, storage power and storage
        capacity.
      - Variables costs for usage of processes, storage and transmission.
      - Fuel costs for stock commodity purchase.

    """
    if cost_type == 'Invest':
        return m.costs[cost_type] == \
            sum(m.cap_pro_new[p] *
                m.process.loc[p]['inv-cost'] *
                m.process.loc[p]['invcost-factor']
                for p in m.pro_tuples) + \
            sum(m.cap_tra_new[t] *
                m.transmission.loc[t]['inv-cost'] *
                m.transmission.loc[t]['invcost-factor']
                for t in m.tra_tuples) + \
            sum(m.cap_sto_p_new[s] *
                m.storage.loc[s]['inv-cost-p'] *
                m.storage.loc[s]['invcost-factor'] +
                m.cap_sto_c_new[s] *
                m.storage.loc[s]['inv-cost-c'] *
                m.storage.loc[s]['invcost-factor']
                for s in m.sto_tuples) - \
            sum(m.cap_pro_new[p] *
                m.process.loc[p]['inv-cost'] *
                m.process.loc[p]['rv-factor']
                for p in m.pro_tuples) - \
            sum(m.cap_tra_new[t] *
                m.transmission.loc[t]['inv-cost'] *
                m.transmission.loc[t]['rv-factor']
                for t in m.tra_tuples) - \
            sum(m.cap_sto_p_new[s] *
                m.storage.loc[s]['inv-cost-p'] *
                m.storage.loc[s]['rv-factor'] +
                m.cap_sto_c_new[s] *
                m.storage.loc[s]['inv-cost-c'] *
                m.storage.loc[s]['rv-factor']
                for s in m.sto_tuples)

    elif cost_type == 'Fixed':
        return m.costs[cost_type] == \
            sum(m.cap_pro[p] * m.process.loc[p]['fix-cost'] *
                m.process.loc[p]['cost_factor']
                for p in m.pro_tuples) + \
            sum(m.cap_tra[t] * m.transmission.loc[t]['fix-cost'] *
                m.transmission.loc[t]['cost_factor']
                for t in m.tra_tuples) + \
            sum((m.cap_sto_p[s] * m.storage.loc[s]['fix-cost-p'] +
                m.cap_sto_c[s] * m.storage.loc[s]['fix-cost-c']) *
                m.storage.loc[s]['cost_factor']
                for s in m.sto_tuples)

    elif cost_type == 'Variable':
        return m.costs[cost_type] == \
            sum(m.tau_pro[(tm,) + p] * m.dt * m.weight *
<<<<<<< HEAD
                m.process.loc[p]['var-cost'] *
                m.process.loc[p]['cost_factor']
                for tm in m.tm
                for p in m.pro_tuples) + \
            sum(m.e_tra_in[(tm,) + t] * m.dt * m.weight *
                m.transmission.loc[t]['var-cost'] *
                m.transmission.loc[t]['cost_factor']
                for tm in m.tm
                for t in m.tra_tuples) + \
            sum(m.e_sto_con[(tm,) + s] * m.weight *
                m.storage.loc[s]['var-cost-c'] *
                m.storage.loc[s]['cost_factor'] +
                (m.e_sto_in[(tm,) + s] + m.e_sto_out[(tm,) + s]) * m.dt *
                m.weight * m.storage.loc[s]['var-cost-p'] *
                m.storage.loc[s]['cost_factor']
=======
                m.process.loc[p]['var-cost']
                for tm in m.tm
                for p in m.pro_tuples) + \
            sum(m.e_tra_in[(tm,) + t] * m.dt * m.weight *
                m.transmission.loc[t]['var-cost']
                for tm in m.tm
                for t in m.tra_tuples) + \
            sum(m.e_sto_con[(tm,) + s] * m.weight *
                m.storage.loc[s]['var-cost-c'] +
                m.dt * m.weight *
                (m.e_sto_in[(tm,) + s] + m.e_sto_out[(tm,) + s]) *
                m.storage.loc[s]['var-cost-p']
>>>>>>> d667655d
                for tm in m.tm
                for s in m.sto_tuples)

    elif cost_type == 'Fuel':
        return m.costs[cost_type] == sum(
            m.e_co_stock[(tm,) + c] * m.dt * m.weight *
<<<<<<< HEAD
            m.commodity.loc[c]['price'] *
            m.commodity.loc[c]['cost_factor']
=======
            m.commodity.loc[c]['price']
>>>>>>> d667655d
            for tm in m.tm for c in m.com_tuples
            if c[2] in m.com_stock)

    elif cost_type == 'Revenue':
        sell_tuples = commodity_subset(m.com_tuples, m.com_sell)

        return m.costs[cost_type] == -sum(
<<<<<<< HEAD
            m.e_co_sell[(tm,) + c] *
            m.buy_sell_price.loc[c[0], tm][c[2]] * m.weight * m.dt *
            m.commodity.loc[c]['price'] *
            m.commodity.loc[c]['cost_factor']
=======
            m.e_co_sell[(tm,) + c] * m.weight * m.dt *
            m.buy_sell_price.loc[tm][c[1]] *
            m.commodity.loc[c]['price']
>>>>>>> d667655d
            for tm in m.tm
            for c in sell_tuples)

    elif cost_type == 'Purchase':
        buy_tuples = commodity_subset(m.com_tuples, m.com_buy)

        return m.costs[cost_type] == sum(
<<<<<<< HEAD
            m.e_co_buy[(tm,) + c] *
            m.buy_sell_price.loc[c[0], tm][c[2]] * m.weight * m.dt *
            m.commodity.loc[c]['price'] *
            m.commodity.loc[c]['cost_factor']
=======
            m.e_co_buy[(tm,) + c] * m.weight * m.dt *
            m.buy_sell_price.loc[tm][c[1]] *
            m.commodity.loc[c]['price']
>>>>>>> d667655d
            for tm in m.tm
            for c in buy_tuples)

    elif cost_type == 'Startup':
        return m.costs[cost_type] == sum(
            m.startup_pro[(tm,) + p] * m.weight * m.dt *
<<<<<<< HEAD
            m.process.loc[p]['startup-cost'] *
            m.process.loc[p]['cost_factor']
=======
            m.process.loc[p]['startup-cost']
>>>>>>> d667655d
            for tm in m.tm
            for p in m.pro_partial_tuples)

    elif cost_type == 'Environmental':
        return m.costs[cost_type] == sum(
            - commodity_balance(m, tm, stf, sit, com) * m.weight * m.dt *
            m.commodity.loc[stf, sit, com, com_type]['cost_factor'] *
            m.commodity.loc[stf, sit, com, com_type]['price']
            for tm in m.tm
            for stf, sit, com, com_type in m.com_tuples
            if com in m.com_env)

    else:
        raise NotImplementedError("Unknown cost type.")


def obj_rule(m):
    return pyomo.summation(m.costs)<|MERGE_RESOLUTION|>--- conflicted
+++ resolved
@@ -1060,15 +1060,9 @@
     online_factor = min_fraction * (r - R) / (1 - min_fraction)
     throughput_factor = (R - min_fraction * r) / (1 - min_fraction)
 
-<<<<<<< HEAD
     return (m.e_pro_in[tm, stf, sit, pro, coin] ==
-            m.cap_online[tm, stf, sit, pro] * online_factor +
+            m.cap_pro[stf, sit, pro] * online_factor +
             m.tau_pro[tm, stf, sit, pro] * throughput_factor)
-=======
-    return (m.e_pro_in[tm, sit, pro, coin] ==
-            m.cap_pro[sit, pro] * online_factor +
-            m.tau_pro[tm, sit, pro] * throughput_factor)
->>>>>>> d667655d
 
 
 def def_partial_process_output_rule(m, tm, stf, sit, pro, coo):
@@ -1081,15 +1075,9 @@
     online_factor = min_fraction * (r - R) / (1 - min_fraction)
     throughput_factor = (R - min_fraction * r) / (1 - min_fraction)
 
-<<<<<<< HEAD
     return (m.e_pro_out[tm, stf, sit, pro, coo] ==
-            m.cap_online[tm, stf, sit, pro] * online_factor +
+            m.cap_pro[stf, sit, pro] * online_factor +
             m.tau_pro[tm, stf, sit, pro] * throughput_factor)
-=======
-    return (m.e_pro_out[tm, sit, pro, coo] ==
-            m.cap_pro[sit, pro] * online_factor +
-            m.tau_pro[tm, sit, pro] * throughput_factor)
->>>>>>> d667655d
 
 
 def res_cap_online_by_cap_pro_rule(m, tm, stf, sit, pro):
@@ -1368,7 +1356,6 @@
     elif cost_type == 'Variable':
         return m.costs[cost_type] == \
             sum(m.tau_pro[(tm,) + p] * m.dt * m.weight *
-<<<<<<< HEAD
                 m.process.loc[p]['var-cost'] *
                 m.process.loc[p]['cost_factor']
                 for tm in m.tm
@@ -1384,32 +1371,14 @@
                 (m.e_sto_in[(tm,) + s] + m.e_sto_out[(tm,) + s]) * m.dt *
                 m.weight * m.storage.loc[s]['var-cost-p'] *
                 m.storage.loc[s]['cost_factor']
-=======
-                m.process.loc[p]['var-cost']
-                for tm in m.tm
-                for p in m.pro_tuples) + \
-            sum(m.e_tra_in[(tm,) + t] * m.dt * m.weight *
-                m.transmission.loc[t]['var-cost']
-                for tm in m.tm
-                for t in m.tra_tuples) + \
-            sum(m.e_sto_con[(tm,) + s] * m.weight *
-                m.storage.loc[s]['var-cost-c'] +
-                m.dt * m.weight *
-                (m.e_sto_in[(tm,) + s] + m.e_sto_out[(tm,) + s]) *
-                m.storage.loc[s]['var-cost-p']
->>>>>>> d667655d
                 for tm in m.tm
                 for s in m.sto_tuples)
 
     elif cost_type == 'Fuel':
         return m.costs[cost_type] == sum(
             m.e_co_stock[(tm,) + c] * m.dt * m.weight *
-<<<<<<< HEAD
             m.commodity.loc[c]['price'] *
             m.commodity.loc[c]['cost_factor']
-=======
-            m.commodity.loc[c]['price']
->>>>>>> d667655d
             for tm in m.tm for c in m.com_tuples
             if c[2] in m.com_stock)
 
@@ -1417,16 +1386,10 @@
         sell_tuples = commodity_subset(m.com_tuples, m.com_sell)
 
         return m.costs[cost_type] == -sum(
-<<<<<<< HEAD
             m.e_co_sell[(tm,) + c] *
             m.buy_sell_price.loc[c[0], tm][c[2]] * m.weight * m.dt *
             m.commodity.loc[c]['price'] *
             m.commodity.loc[c]['cost_factor']
-=======
-            m.e_co_sell[(tm,) + c] * m.weight * m.dt *
-            m.buy_sell_price.loc[tm][c[1]] *
-            m.commodity.loc[c]['price']
->>>>>>> d667655d
             for tm in m.tm
             for c in sell_tuples)
 
@@ -1434,28 +1397,18 @@
         buy_tuples = commodity_subset(m.com_tuples, m.com_buy)
 
         return m.costs[cost_type] == sum(
-<<<<<<< HEAD
             m.e_co_buy[(tm,) + c] *
             m.buy_sell_price.loc[c[0], tm][c[2]] * m.weight * m.dt *
             m.commodity.loc[c]['price'] *
             m.commodity.loc[c]['cost_factor']
-=======
-            m.e_co_buy[(tm,) + c] * m.weight * m.dt *
-            m.buy_sell_price.loc[tm][c[1]] *
-            m.commodity.loc[c]['price']
->>>>>>> d667655d
             for tm in m.tm
             for c in buy_tuples)
 
     elif cost_type == 'Startup':
         return m.costs[cost_type] == sum(
             m.startup_pro[(tm,) + p] * m.weight * m.dt *
-<<<<<<< HEAD
             m.process.loc[p]['startup-cost'] *
             m.process.loc[p]['cost_factor']
-=======
-            m.process.loc[p]['startup-cost']
->>>>>>> d667655d
             for tm in m.tm
             for p in m.pro_partial_tuples)
 
