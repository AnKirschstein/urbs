import pandas as pd


def invcost_factor(m, n, i, year_built):
    """Investment cost factor formula.

    Evaluates the factor multiplied to the invest costs
    for depreciation duration and interest rate.

    Args:
        n: depreciation period (years)
        i: interest rate (e.g. 0.06 means 6 %)
        year_built: year utility is built
        j: discount rate for intertmeporal planning
    """
    j = (m.global_prop.xs('Discount rate', level=1)
         .loc[m.global_prop.index.min()[0]]['value'])
    if j == 0:
        return n * ((1+i) ** n * i)/((1+i) ** n - 1)
    else:
        return ((1+j) ** (-(year_built-m.global_prop.index.min()[0])) *
                (i * (1+i) ** n * ((1+j) ** n - 1)) /
                (j * (1+j) ** n * ((1+i) ** n - 1)))


def rv_factor(m, n, i, year_built):
    """Rest value factor formula.

    Evaluates the factor multiplied to the invest costs
    for the rest value of a unit after the end of the
    optimization period.

    Args:
        n: depreciation period (years)
        i: interest rate (e.g. 0.06 means 6 %)
        year_built: year utility is built
        j: discount rate for intertmeporal planning
        k: operational time after simulation horizon
    """
    j = (m.global_prop.xs('Discount rate', level=1)
         .loc[m.global_prop.index.min()[0]]['value'])
    k = (year_built + n) - m.global_prop.index.max()[0] - 1

    if j == 0:
        return k * ((1+i) ** n * i)/((1+i) ** n - 1)
    else:
        return ((1+j) ** (-(year_built-m.global_prop.index.min()[0])) *
                (i * (1+i)** n * ((1+j) ** k - 1)) /
                (j * (1+j) ** n * ((1+i) ** n - 1)))


# Energy related costs
def stf_dist(stf, m):
    """Calculates the distance between the modeled support timeframes.
    """
    sorted_stf = sorted(list(m.commodity.index.
                             get_level_values('support_timeframe').unique()))
    dist = []

    for s in sorted_stf:
        if s == max(sorted_stf):
            dist.append(1)
        else:
            dist.append(sorted_stf[sorted_stf.index(s) + 1] - s)

    return dist[sorted_stf.index(stf)]


def cost_helper(stf, m):
    j = (m.global_prop.xs('Discount rate', level=1)
         .loc[m.global_prop.index.min()[0]]['value'])

    return (1+j) ** (1-(stf-m.global_prop.index.min()[0]))


def cost_helper2(dist, m):
    """Factor for variable, fuel, purchase, sell, and fix costs.
    Calculated by repetition of modeled stfs and discount utility.
    """
    j = (m.global_prop.xs('Discount rate', level=1)
         .loc[m.global_prop.index.min()[0]]['value'])

    if j == 0:
        return dist
    else:
        return (1-(1+j) ** (-dist)) / j


def commodity_balance(m, tm, stf, sit, com):
    """Calculate commodity balance at given timestep.

    For a given commodity co and timestep tm, calculate the balance of
    consumed (to process/storage/transmission, counts positive) and provided
    (from process/storage/transmission, counts negative) commodity flow. Used
    as helper function in create_model for constraints on demand and stock
    commodities.

    Args:
        m: the model object
        tm: the timestep
        site: the site
        com: the commodity

    Returns
        balance: net value of consumed (positive) or provided (negative) power

    """
    balance = (sum(m.e_pro_in[(tm, stframe, site, process, com)]
                   # usage as input for process increases balance
                   for stframe, site, process in m.pro_tuples
                   if site == sit and stframe == stf and (stframe, process, com) in m.r_in_dict)
               - sum(m.e_pro_out[(tm, stframe, site, process, com)]
                     # output from processes decreases balance
                     for stframe, site, process in m.pro_tuples
                     if site == sit and stframe == stf and (stframe, process, com) in m.r_out_dict)
               + sum(m.e_tra_in[(tm, stframe, site_in, site_out, transmission, com)]
                     # exports increase balance
                     for stframe, site_in, site_out, transmission, commodity
                     in m.tra_tuples
                     if site_in == sit and stframe == stf and commodity == com)
               - sum(m.e_tra_out[(tm, stframe, site_in, site_out, transmission, com)]
                     # imports decrease balance
                     for stframe, site_in, site_out, transmission, commodity
                     in m.tra_tuples
                     if site_out == sit and stframe == stf and commodity == com)
               + sum(m.e_sto_in[(tm, stframe, site, storage, com)] -
                     m.e_sto_out[(tm, stframe, site, storage, com)]
                     # usage as input for storage increases consumption
                     # output from storage decreases consumption
                     for stframe, site, storage, commodity in m.sto_tuples
                     if site == sit and stframe == stf and commodity == com))
    return balance


def op_pro_tuples(pro_tuple, m):
    """ Tuples for operational status of units (processes, transmissions,
    storages) for intertemporal planning.

    Only such tuples where the unit is still operational until the next
    support time frame are valid.
    """
    op_pro = []
    sorted_stf = sorted(list(m.stf))

    for (stf, sit, pro) in pro_tuple:
        for stf_later in sorted_stf:
            index_helper = sorted_stf.index(stf_later)
            if stf_later == max(sorted_stf):
                if stf_later <= stf + m.process.loc[(stf, sit, pro),
                                                    'depreciation']:
                    op_pro.append((sit, pro, stf, stf_later))
            elif (sorted_stf[index_helper+1] <=
                  stf + m.process.loc[(stf, sit, pro), 'depreciation'] and
                  stf <= stf_later):
                op_pro.append((sit, pro, stf, stf_later))
            else:
                pass

    return op_pro


def op_tra_tuples(tra_tuple, m):
    """ s.a. op_pro_tuples
    """
    op_tra = []
    sorted_stf = sorted(list(m.stf))

    for (stf, sit1, sit2, tra, com) in tra_tuple:
        for stf_later in sorted_stf:
            index_helper = sorted_stf.index(stf_later)
            if stf_later == max(sorted_stf):
                if (stf_later <=
                    stf + m.transmission.loc[(stf, sit1, sit2, tra, com),
                                             'depreciation']):
                    op_tra.append((sit1, sit2, tra, com, stf, stf_later))
            elif (sorted_stf[index_helper+1] <=
                  stf + m.transmission.loc[(stf, sit1, sit2, tra, com),
                                           'depreciation'] and
                  stf <= stf_later):
                op_tra.append((sit1, sit2, tra, com, stf, stf_later))
            else:
                pass

    return op_tra


def op_sto_tuples(sto_tuple, m):
    """ s.a. op_pro_tuples
    """
    op_sto = []
    sorted_stf = sorted(list(m.stf))

    for (stf, sit, sto, com) in sto_tuple:
        for stf_later in sorted_stf:
            index_helper = sorted_stf.index(stf_later)
            if stf_later == max(sorted_stf):
                if stf_later <= stf + m.storage.loc[(stf, sit, sto, com),
                                                    'depreciation']:
                    op_sto.append((sit, sto, com, stf, stf_later))
            elif (sorted_stf[index_helper+1] <=
                  stf +
                  m.storage.loc[(stf, sit, sto, com), 'depreciation'] and
                  stf <= stf_later):
                op_sto.append((sit, sto, com, stf, stf_later))
            else:
                pass

    return op_sto


def rest_val_pro_tuples(pro_tuple, m):
    """ Tuples for rest value determination of units.

        The last entry represents the remaining life time after the end of the
        modeled time frame.
    """
    rv_pro = []

    for (stf, sit, pro) in pro_tuple:
        if stf + m.process.loc[(stf, sit, pro), 'depreciation'] > max(m.stf):
            rv_pro.append((sit, pro, stf))

    return rv_pro


def rest_val_tra_tuples(tra_tuple, m):
    """ s.a. rest_val_pro_tuples
    """
    rv_tra = []

    for (stf, sit1, sit2, tra, com) in tra_tuple:
        if (stf +
            m.transmission.loc[(stf, sit1, sit2, tra, com), 'depreciation'] >
            max(m.stf)):
            rv_tra.append((sit1, sit2, tra, com, stf))

    return rv_tra


def rest_val_sto_tuples(sto_tuple, m):
    """ s.a. rest_val_pro_tuples
    """
    rv_sto = []

    for (stf, sit, sto, com) in sto_tuple:
        if (stf + m.storage.loc[(stf, sit, sto, com), 'depreciation'] >
            max(m.stf)):
            rv_sto.append((sit, sto, com, stf))

    return rv_sto


def inst_pro_tuples(m):
    """ Tuples for operational status of already installed units
    (processes, transmissions, storages) for intertemporal planning.

    Only such tuples where the unit is still operational until the next
    support time frame are valid.
    """
    inst_pro = []
    sorted_stf = sorted(list(m.stf))

    for (stf, sit, pro) in m.inst_pro.index:
        for stf_later in sorted_stf:
            index_helper = sorted_stf.index(stf_later)
            if stf_later == max(m.stf):
                if (stf_later <
                    min(m.stf) + m.process.loc[(stf, sit, pro),
                                               'lifetime']):
                    inst_pro.append((sit, pro, stf_later))
            elif (sorted_stf[index_helper+1] <=
                  min(m.stf) + m.process.loc[(stf, sit, pro),
                                             'lifetime']):
                inst_pro.append((sit, pro, stf_later))

    return inst_pro


def inst_tra_tuples(m):
    """ s.a. inst_pro_tuples
    """
    inst_tra = []
    sorted_stf = sorted(list(m.stf))

    for (stf, sit1, sit2, tra, com) in m.inst_tra.index:
        for stf_later in sorted_stf:
            index_helper = sorted_stf.index(stf_later)
            if stf_later == max(m.stf):
                if (stf_later <
                    min(m.stf) +
                    m.transmission.loc[(stf, sit1, sit2, tra, com),
                                       'lifetime']):
                    inst_tra.append((sit1, sit2, tra, com, stf_later))
            elif (sorted_stf[index_helper+1] <=
                  min(m.stf) + m.transmission.loc[(stf, sit1, sit2, tra, com),
                                                  'lifetime']):
                inst_tra.append((sit1, sit2, tra, com, stf_later))

    return inst_tra


def inst_sto_tuples(m):
    """ s.a. inst_pro_tuples
    """
    inst_sto = []
    sorted_stf = sorted(list(m.stf))

    for (stf, sit, sto, com) in m.inst_sto.index:
        for stf_later in sorted_stf:
            index_helper = sorted_stf.index(stf_later)
            if stf_later == max(m.stf):
                if (stf_later <
                    min(m.stf) + m.storage.loc[(stf, sit, sto, com),
                                               'lifetime']):
                    inst_sto.append((sit, sto, com, stf_later))
            elif (sorted_stf[index_helper+1] <=
                  min(m.stf) + m.storage.loc[(stf, sit, sto, com),
                                             'lifetime']):
                inst_sto.append((sit, sto, com, stf_later))

    return inst_sto


def dsm_down_time_tuples(time, sit_com_tuple, m):
    """ Dictionary for the two time instances of DSM_down


    Args:
        time: list with time indices
        sit_com_tuple: a list of (site, commodity) tuples
        m: model instance

    Returns:
        A list of possible time tuples depending on site and commodity
    """
    if m.dsm.empty:
        return []

    delay = m.dsm['delay']
    ub = max(time)
    lb = min(time)
    time_list = []

    for (stf, site, commodity) in sit_com_tuple:
        for step1 in time:
<<<<<<< HEAD
            for step2 in range(step1 - delay[stf, site, commodity],
                               step1 + delay[stf, site, commodity] + 1):
=======
            for step2 in range(step1
                               - max(int(delay[site, commodity]
                                     / m.dt.value), 1),
                               step1
                               + max(int(delay[site, commodity]
                                     / m.dt.value), 1) + 1):
>>>>>>> 220f6524
                if lb <= step2 <= ub:
                    time_list.append((step1, step2, stf, site, commodity))

    return time_list


def dsm_time_tuples(timestep, time, delay):
    """ Tuples for the two time instances of DSM_down

    Args:
        timestep: current timestep
        time: list with time indices
        delay: allowed dsm delay in particular site and commodity

    Returns:
        A list of possible time tuples of a current time step in a specific
        stf, site and commodity
    """

    ub = max(time)
    lb = min(time)

    time_list = list()

    for step in range(timestep - delay, timestep + delay + 1):
        if step >= lb and step <= ub:
            time_list.append(step)

    return time_list


def dsm_recovery(timestep, time, recov):
    """ Time frame for the allowed time indices in case of recovery

    Args:
        timestep: current timestep
        time: list with time indices
        recov: allowed dsm recovery in particular site and commodity

    Returns:
        A list of possible time indices which are within the modelled time
        area
    """

    ub = max(time)

    time_list = list()

    for step in range(timestep, timestep+recov):
        if step <= ub:
            time_list.append(step)

    return time_list


def commodity_subset(com_tuples, type_name):
    """ Unique list of commodity names for given type.

    Args:
        com_tuples: a list of (site, commodity, commodity type) tuples
        type_name: a commodity type or a list of a commodity types

    Returns:
        The set (unique elements/list) of commodity names of the desired type
    """
    if type(type_name) is str:
        # type_name: ('Stock', 'SupIm', 'Env' or 'Demand')
        return set(com for stf, sit, com, com_type in com_tuples
                   if com_type == type_name)
    else:
        # type(type_name) is a class 'pyomo.base.sets.SimpleSet'
        # type_name: ('Buy')=>('Elec buy', 'Heat buy')
        return set((stf, sit, com, com_type) for stf, sit, com, com_type
                   in com_tuples if com in type_name)


def search_sell_buy_tuple(instance, stf, sit_in, pro_in, coin):
    """ Return the equivalent sell-process for a given buy-process.

    Args:
        instance: a Pyomo ConcreteModel instance
        sit_in: a site
        pro_in: a process
        co_in: a commodity

    Returns:
        a process
    """
    pro_output_tuples = list(instance.pro_output_tuples.value)
    pro_input_tuples = list(instance.pro_input_tuples.value)
    # search the output commodities for the "buy" process
    # buy_out = (stf, site, output_commodity)
    buy_out = set([(x[0], x[1], x[3])
                   for x in pro_output_tuples
                   if x[2] == pro_in])
    # search the sell process for the output_commodity from the buy process
    sell_output_tuple = ([x
                          for x in pro_output_tuples
                          if x[3] in instance.com_sell])
    for k in range(len(sell_output_tuple)):
        sell_pro = sell_output_tuple[k][2]
        sell_in = set([(x[0], x[1], x[3])
                       for x in pro_input_tuples
                       if x[2] == sell_pro])
        # check: buy - commodity == commodity - sell; for a site
        if not(sell_in.isdisjoint(buy_out)):
            return sell_pro
    return None<|MERGE_RESOLUTION|>--- conflicted
+++ resolved
@@ -343,17 +343,12 @@
 
     for (stf, site, commodity) in sit_com_tuple:
         for step1 in time:
-<<<<<<< HEAD
-            for step2 in range(step1 - delay[stf, site, commodity],
-                               step1 + delay[stf, site, commodity] + 1):
-=======
             for step2 in range(step1
-                               - max(int(delay[site, commodity]
+                               - max(int(delay[stf, site, commodity]
                                      / m.dt.value), 1),
                                step1
-                               + max(int(delay[site, commodity]
+                               + max(int(delay[stf, site, commodity]
                                      / m.dt.value), 1) + 1):
->>>>>>> 220f6524
                 if lb <= step2 <= ub:
                     time_list.append((step1, step2, stf, site, commodity))
 
